--- conflicted
+++ resolved
@@ -101,50 +101,7 @@
             <Heading size={SIZE.xl} color={colors.accent}>
               #
             </Heading>
-<<<<<<< HEAD
-=======
-
-            {item.headline || item.description ? (
-              <Paragraph
-                style={{
-                  marginBottom: 5
-                }}
-                color={colors.icon}
-              >
-                {(item.type === "notebook" ||
-                  item.itemType === "notebook" ||
-                  item.type === "reminder") &&
-                item?.description
-                  ? item.description
-                  : null}
-                {(item.type === "note" || item.itemType === "note") &&
-                item?.headline
-                  ? item.headline
-                  : null}
-              </Paragraph>
-            ) : null}
-
-            {item.type === "reminder" ? (
-              <ReminderTime
-                reminder={item}
-                style={{
-                  justifyContent: "flex-start",
-                  borderWidth: 0,
-                  height: 30,
-                  alignSelf: "flex-start"
-                }}
-                fontSize={SIZE.xs + 1}
-              />
-            ) : null}
-
-            {item.type === "note" ? <Tags close={close} item={item} /> : null}
-
-            <Topics item={item} close={close} />
-          </View>
-
-          {item.type === "note" ? (
-            <Notebooks note={item} close={close} />
->>>>>>> ae4afd51
+
           ) : null}
           {alias}
         </Heading>
