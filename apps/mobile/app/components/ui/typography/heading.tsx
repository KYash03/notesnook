--- conflicted
+++ resolved
@@ -64,14 +64,7 @@
       style={[
         {
           fontSize: size || SIZE.xl,
-<<<<<<< HEAD
-          color: color || colors.primary.heading,
-          fontFamily:
-            Platform.OS === "android" ? "OpenSans-SemiBold" : undefined,
-          fontWeight: Platform.OS === "ios" ? "600" : undefined
-=======
-          color: color || colors.heading
->>>>>>> e86b7c68
+          color: color || colors.primary.heading
         },
         extraBold ? (extraBoldStyle as ViewStyle) : (boldStyle as ViewStyle),
         style
