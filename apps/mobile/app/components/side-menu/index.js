/*
This file is part of the Notesnook project (https://notesnook.com/)

Copyright (C) 2023 Streetwriters (Private) Limited

This program is free software: you can redistribute it and/or modify
it under the terms of the GNU General Public License as published by
the Free Software Foundation, either version 3 of the License, or
(at your option) any later version.

This program is distributed in the hope that it will be useful,
but WITHOUT ANY WARRANTY; without even the implied warranty of
MERCHANTABILITY or FITNESS FOR A PARTICULAR PURPOSE.  See the
GNU General Public License for more details.

You should have received a copy of the GNU General Public License
along with this program.  If not, see <http://www.gnu.org/licenses/>.
*/

import React, { useCallback } from "react";
import { FlatList, View } from "react-native";
import { notesnook } from "../../../e2e/test.ids";
import useGlobalSafeAreaInsets from "../../hooks/use-global-safe-area-insets";
import { DDS } from "../../services/device-detection";
import { eSendEvent } from "../../services/event-manager";
import Navigation from "../../services/navigation";
import { useNoteStore } from "../../stores/use-notes-store";
import { useSettingStore } from "../../stores/use-setting-store";
import { useThemeColors } from "@notesnook/theme";
import { useUserStore } from "../../stores/use-user-store";
<<<<<<< HEAD
import { toggleDarkMode } from "../../utils/color-scheme/utils";
import { MenuItemsList } from "../../utils/menu-items";
import { SUBSCRIPTION_STATUS } from "../../utils/constants";
=======
import { MenuItemsList, SUBSCRIPTION_STATUS } from "../../utils/constants";
>>>>>>> e6164b0b
import { eOpenPremiumDialog } from "../../utils/events";
import { ColorSection } from "./color-section";
import { MenuItem } from "./menu-item";
import { TagsSection } from "./pinned-section";
import { UserStatus } from "./user-status";
import { useThemeStore } from "../../stores/use-theme-store";

export const SideMenu = React.memo(
  function SideMenu() {
    const { colors, isDark } = useThemeColors();
    const insets = useGlobalSafeAreaInsets();
    const subscriptionType = useUserStore(
      (state) => state.user?.subscription?.type
    );
    const loading = useNoteStore((state) => state.loading);
    const introCompleted = useSettingStore(
      (state) => state.settings.introCompleted
    );
    const noTextMode = false;
    const BottomItemsList = [
      {
        name: isDark ? "Day" : "Night",
        icon: "theme-light-dark",
        func: () => {
          useThemeStore.getState().setColorScheme();
        },
        switch: true,
        on: !!isDark,
        close: false
      },
      {
        name: "Settings",
        icon: "cog-outline",
        close: true,
        func: () => {
          Navigation.navigate({
            name: "Settings",
            title: "Settings"
          });
        }
      }
    ];

    const pro = {
      name: "Notesnook Pro",
      icon: "crown",
      func: () => {
        eSendEvent(eOpenPremiumDialog);
      }
    };

    const renderItem = useCallback(
      () => (
        <>
          {MenuItemsList.map((item, index) => (
            <MenuItem
              key={item.name}
              item={item}
              testID={item.name}
              index={index}
            />
          ))}
          <ColorSection noTextMode={noTextMode} />
          <TagsSection />
        </>
      ),
      [noTextMode]
    );

    return !loading && introCompleted ? (
      <View
        style={{
          height: "100%",
          width: "100%",
          backgroundColor: colors.primary.background
        }}
      >
        <View
          style={{
            height: "100%",
            width: "100%",
            backgroundColor: colors.primary.background,
            paddingTop: insets.top,
            borderRadius: 10,
            borderTopLeftRadius: 0,
            borderBottomLeftRadius: 0
          }}
        >
          <FlatList
            alwaysBounceVertical={false}
            contentContainerStyle={{
              flexGrow: 1
            }}
            style={{
              height: "100%",
              width: "100%",
              paddingHorizontal: 12
            }}
            showsVerticalScrollIndicator={false}
            data={[0]}
            keyExtractor={() => "mainMenuView"}
            renderItem={renderItem}
          />
          <View
            style={{
              paddingHorizontal: 12
            }}
          >
            {subscriptionType === SUBSCRIPTION_STATUS.TRIAL ||
            subscriptionType === SUBSCRIPTION_STATUS.BASIC ? (
              <MenuItem
                testID={pro.name}
                key={pro.name}
                item={pro}
                index={0}
                ignore={true}
              />
            ) : null}

            {BottomItemsList.slice(DDS.isLargeTablet() ? 0 : 1, 3).map(
              (item, index) => (
                <MenuItem
                  testID={
                    item.name == "Night mode"
                      ? notesnook.ids.menu.nightmode
                      : item.name
                  }
                  key={item.name}
                  item={item}
                  index={index}
                  ignore={true}
                  rightBtn={
                    DDS.isLargeTablet() || item.name === "Notesnook Pro"
                      ? null
                      : BottomItemsList[0]
                  }
                />
              )
            )}
          </View>

          <View
            style={{
              width: "100%",
              paddingHorizontal: 0
            }}
          >
            <UserStatus noTextMode={noTextMode} />
          </View>
        </View>
      </View>
    ) : null;
  },
  () => true
);<|MERGE_RESOLUTION|>--- conflicted
+++ resolved
@@ -28,13 +28,8 @@
 import { useSettingStore } from "../../stores/use-setting-store";
 import { useThemeColors } from "@notesnook/theme";
 import { useUserStore } from "../../stores/use-user-store";
-<<<<<<< HEAD
-import { toggleDarkMode } from "../../utils/color-scheme/utils";
 import { MenuItemsList } from "../../utils/menu-items";
 import { SUBSCRIPTION_STATUS } from "../../utils/constants";
-=======
-import { MenuItemsList, SUBSCRIPTION_STATUS } from "../../utils/constants";
->>>>>>> e6164b0b
 import { eOpenPremiumDialog } from "../../utils/events";
 import { ColorSection } from "./color-section";
 import { MenuItem } from "./menu-item";
