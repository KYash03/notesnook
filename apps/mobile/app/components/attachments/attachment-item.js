/*
This file is part of the Notesnook project (https://notesnook.com/)

Copyright (C) 2023 Streetwriters (Private) Limited

This program is free software: you can redistribute it and/or modify
it under the terms of the GNU General Public License as published by
the Free Software Foundation, either version 3 of the License, or
(at your option) any later version.

This program is distributed in the hope that it will be useful,
but WITHOUT ANY WARRANTY; without even the implied warranty of
MERCHANTABILITY or FITNESS FOR A PARTICULAR PURPOSE.  See the
GNU General Public License for more details.

You should have received a copy of the GNU General Public License
along with this program.  If not, see <http://www.gnu.org/licenses/>.
*/

import { formatBytes } from "@notesnook/common";
import React from "react";
import { TouchableOpacity, View } from "react-native";
import Icon from "react-native-vector-icons/MaterialCommunityIcons";
import { db } from "../../common/database";
import { useAttachmentProgress } from "../../hooks/use-attachment-progress";
<<<<<<< HEAD
import { useThemeColors } from "@notesnook/theme";
import { formatBytes } from "@notesnook/common";
=======
import { useThemeStore } from "../../stores/use-theme-store";
>>>>>>> d12e14ab
import { SIZE } from "../../utils/size";
import { IconButton } from "../ui/icon-button";
import { ProgressCircleComponent } from "../ui/svg/lazy";
import Paragraph from "../ui/typography/paragraph";
import Actions from "./actions";

function getFileExtension(filename) {
  var ext = /^.+\.([^.]+)$/.exec(filename);
  return ext == null ? "" : ext[1];
}

export const AttachmentItem = ({
  attachment,
  encryption,
  setAttachments,
  pressable = true,
  hideWhenNotDownloading,
  context
}) => {
  const { colors } = useThemeColors();
  const [currentProgress, setCurrentProgress] = useAttachmentProgress(
    attachment,
    encryption
  );

  const onPress = () => {
    if (!pressable) return;
    Actions.present(attachment, setAttachments, context);
  };

  return hideWhenNotDownloading &&
    (!currentProgress || !currentProgress.value) ? null : (
    <TouchableOpacity
      activeOpacity={0.9}
      onPress={onPress}
      style={{
        flexDirection: "row",
        marginVertical: 5,
        justifyContent: "space-between",
        padding: 12,
        paddingVertical: 6,
        borderRadius: 5,
        backgroundColor: colors.secondary.background
      }}
      type="grayBg"
    >
      <View
        style={{
          flexShrink: 1,
          flexDirection: "row",
          alignItems: "center"
        }}
      >
        <View
          style={{
            justifyContent: "center",
            alignItems: "center",
            marginLeft: -5
          }}
        >
          <Icon name="file" size={SIZE.xxxl} color={colors.primary.icon} />

          <Paragraph
            adjustsFontSizeToFit
            size={6}
            color={colors.static.white}
            style={{
              position: "absolute"
            }}
          >
            {getFileExtension(attachment.metadata.filename).toUpperCase()}
          </Paragraph>
        </View>

        <View
          style={{
            flexShrink: 1,
            marginLeft: 10
          }}
        >
          <Paragraph
            size={SIZE.sm - 1}
            style={{
              flexWrap: "wrap",
              marginBottom: 2.5
            }}
            numberOfLines={1}
            lineBreakMode="middle"
            color={colors.primary.paragraph}
          >
            {attachment.metadata.filename}
          </Paragraph>

          {!hideWhenNotDownloading ? (
            <Paragraph color={colors.secondary.paragraph} size={SIZE.xs}>
              {formatBytes(attachment.length)}{" "}
              {currentProgress?.type
                ? "(" + currentProgress.type + "ing - tap to cancel)"
                : ""}
            </Paragraph>
          ) : null}
        </View>
      </View>

      {currentProgress ? (
        <TouchableOpacity
          activeOpacity={0.9}
          onPress={() => {
            if (encryption || !pressable) return;
            db.fs.cancel(attachment.metadata.hash);
            setCurrentProgress(null);
          }}
          style={{
            justifyContent: "center",
            marginLeft: 5,
            marginTop: 5,
            marginRight: -5
          }}
        >
          <ProgressCircleComponent
            size={SIZE.xxl}
            progress={currentProgress?.value ? currentProgress?.value / 100 : 0}
            showsText
            textStyle={{
              fontSize: 10
            }}
            color={colors.primary.accent}
            formatText={(progress) => (progress * 100).toFixed(0)}
            borderWidth={0}
            thickness={2}
          />
        </TouchableOpacity>
      ) : (
        <>
          {attachment.failed ? (
            <IconButton
              onPress={onPress}
              name="alert-circle-outline"
              color={colors.error.paragraph}
            />
          ) : null}
        </>
      )}
    </TouchableOpacity>
  );
};<|MERGE_RESOLUTION|>--- conflicted
+++ resolved
@@ -23,12 +23,8 @@
 import Icon from "react-native-vector-icons/MaterialCommunityIcons";
 import { db } from "../../common/database";
 import { useAttachmentProgress } from "../../hooks/use-attachment-progress";
-<<<<<<< HEAD
 import { useThemeColors } from "@notesnook/theme";
 import { formatBytes } from "@notesnook/common";
-=======
-import { useThemeStore } from "../../stores/use-theme-store";
->>>>>>> d12e14ab
 import { SIZE } from "../../utils/size";
 import { IconButton } from "../ui/icon-button";
 import { ProgressCircleComponent } from "../ui/svg/lazy";
