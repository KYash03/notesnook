--- conflicted
+++ resolved
@@ -65,10 +65,7 @@
 import { presentDialog } from "../../dialog/functions";
 import { Properties } from "../../properties";
 import Sort from "../sort";
-<<<<<<< HEAD
-=======
 import { useSelectionStore } from "../../../stores/use-selection-store";
->>>>>>> e86b7c68
 
 type ConfigItem = { id: string; type: string };
 class TopicSheetConfig {
