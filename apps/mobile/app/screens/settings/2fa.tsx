--- conflicted
+++ resolved
@@ -51,11 +51,7 @@
 import { eCloseSheet } from "../../utils/events";
 import { SIZE } from "../../utils/size";
 import { sleep } from "../../utils/time";
-<<<<<<< HEAD
-
-=======
 import { sanitizeFilename } from "@notesnook/common";
->>>>>>> e86b7c68
 const mfaMethods: MFAMethod[] = [
   {
     id: "app",
