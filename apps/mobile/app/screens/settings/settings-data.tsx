--- conflicted
+++ resolved
@@ -53,11 +53,6 @@
 import { clearAllStores } from "../../stores";
 import { useThemeStore } from "../../stores/use-theme-store";
 import { useUserStore } from "../../stores/use-user-store";
-<<<<<<< HEAD
-import { AndroidModule } from "../../utils";
-=======
-import { getColorScheme, toggleDarkMode } from "../../utils/color-scheme/utils";
->>>>>>> e86b7c68
 import { SUBSCRIPTION_STATUS } from "../../utils/constants";
 import {
   eCloseSheet,
