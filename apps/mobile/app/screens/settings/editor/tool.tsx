--- conflicted
+++ resolved
@@ -25,13 +25,8 @@
 import { IconButton } from "../../../components/ui/icon-button";
 import { SvgView } from "../../../components/ui/svg";
 import Paragraph from "../../../components/ui/typography/paragraph";
-<<<<<<< HEAD
 import { useThemeColors } from "@notesnook/theme";
-import { getElevation } from "../../../utils";
-=======
-import { useThemeStore } from "../../../stores/use-theme-store";
 import { getElevationStyle } from "../../../utils/elevation";
->>>>>>> e86b7c68
 import { SIZE } from "../../../utils/size";
 import { renderGroup } from "./common";
 import { DraggableItem, useDragState } from "./state";
