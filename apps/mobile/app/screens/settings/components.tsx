/*
This file is part of the Notesnook project (https://notesnook.com/)

Copyright (C) 2023 Streetwriters (Private) Limited

This program is free software: you can redistribute it and/or modify
it under the terms of the GNU General Public License as published by
the Free Software Foundation, either version 3 of the License, or
(at your option) any later version.

This program is distributed in the hope that it will be useful,
but WITHOUT ANY WARRANTY; without even the implied warranty of
MERCHANTABILITY or FITNESS FOR A PARTICULAR PURPOSE.  See the
GNU General Public License for more details.

You should have received a copy of the GNU General Public License
along with this program.  If not, see <http://www.gnu.org/licenses/>.
*/

import React, { ReactElement } from "react";
import { AccentColorPicker } from "./appearance";
import DebugLogs from "./debug";
import { ConfigureToolbar } from "./editor/configure-toolbar";
import { Licenses } from "./licenses";
import SoundPicker from "./sound-picker";
import { Subscription } from "./subscription";
<<<<<<< HEAD
import { TrashIntervalSelector } from "./trash-interval-selector";
import { FontSelector } from "./font-selector";
import ThemeSelector from "./theme-selector";
=======
import { TitleFormat } from "./title-format";
import {
  HomePicker,
  DateFormatPicker,
  FontPicker,
  TimeFormatPicker,
  TrashIntervalPicker,
  BackupReminderPicker
} from "./picker/pickers";

>>>>>>> e86b7c68
export const components: { [name: string]: ReactElement } = {
  colorpicker: <AccentColorPicker />,
  homeselector: <HomePicker />,
  autobackups: <BackupReminderPicker />,
  subscription: <Subscription />,
  configuretoolbar: <ConfigureToolbar />,
  "debug-logs": <DebugLogs />,
  "sound-picker": <SoundPicker />,
  licenses: <Licenses />,
<<<<<<< HEAD
  "trash-interval-selector": <TrashIntervalSelector />,
  "font-selector": <FontSelector />,
  "theme-selector": <ThemeSelector />
=======
  "trash-interval-selector": <TrashIntervalPicker />,
  "font-selector": <FontPicker />,
  "title-format": <TitleFormat />,
  "date-format-selector": <DateFormatPicker />,
  "time-format-selector": <TimeFormatPicker />
>>>>>>> e86b7c68
};<|MERGE_RESOLUTION|>--- conflicted
+++ resolved
@@ -24,11 +24,6 @@
 import { Licenses } from "./licenses";
 import SoundPicker from "./sound-picker";
 import { Subscription } from "./subscription";
-<<<<<<< HEAD
-import { TrashIntervalSelector } from "./trash-interval-selector";
-import { FontSelector } from "./font-selector";
-import ThemeSelector from "./theme-selector";
-=======
 import { TitleFormat } from "./title-format";
 import {
   HomePicker,
@@ -39,7 +34,6 @@
   BackupReminderPicker
 } from "./picker/pickers";
 
->>>>>>> e86b7c68
 export const components: { [name: string]: ReactElement } = {
   colorpicker: <AccentColorPicker />,
   homeselector: <HomePicker />,
@@ -49,15 +43,9 @@
   "debug-logs": <DebugLogs />,
   "sound-picker": <SoundPicker />,
   licenses: <Licenses />,
-<<<<<<< HEAD
-  "trash-interval-selector": <TrashIntervalSelector />,
-  "font-selector": <FontSelector />,
-  "theme-selector": <ThemeSelector />
-=======
   "trash-interval-selector": <TrashIntervalPicker />,
   "font-selector": <FontPicker />,
   "title-format": <TitleFormat />,
   "date-format-selector": <DateFormatPicker />,
   "time-format-selector": <TimeFormatPicker />
->>>>>>> e86b7c68
 };