--- conflicted
+++ resolved
@@ -20,11 +20,7 @@
 import { useCallback, useEffect, useMemo, useRef, useState } from "react";
 import WebView from "react-native-webview";
 import { db } from "../../../common/database";
-<<<<<<< HEAD
-=======
-import { MMKV } from "../../../common/database/mmkv";
 import useGlobalSafeAreaInsets from "../../../hooks/use-global-safe-area-insets";
->>>>>>> 371feed8
 import { DDS } from "../../../services/device-detection";
 import {
   eSendEvent,
