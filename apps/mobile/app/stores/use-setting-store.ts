/*
This file is part of the Notesnook project (https://notesnook.com/)

Copyright (C) 2023 Streetwriters (Private) Limited

This program is free software: you can redistribute it and/or modify
it under the terms of the GNU General Public License as published by
the Free Software Foundation, either version 3 of the License, or
(at your option) any later version.

This program is distributed in the hope that it will be useful,
but WITHOUT ANY WARRANTY; without even the implied warranty of
MERCHANTABILITY or FITNESS FOR A PARTICULAR PURPOSE.  See the
GNU General Public License for more details.

You should have received a copy of the GNU General Public License
along with this program.  If not, see <http://www.gnu.org/licenses/>.
*/

import { Dimensions, PlatformOSType } from "react-native";
import Config from "react-native-config";
import { Sound } from "react-native-notification-sounds";
import { initialWindowMetrics } from "react-native-safe-area-context";
import { FileType } from "react-native-scoped-storage";
import create, { State } from "zustand";
import { Reminder } from "../services/notifications";
import { ACCENT } from "../utils/color-scheme";
import { ThemeDark, ThemeLight, ThemeDefinition } from "@notesnook/theme";
export type Settings = {
  showToolbarOnTop?: boolean;
  showKeyboardOnOpen?: boolean;
  fontScale?: number;
  forcePortraitOnTablet?: boolean;
  useSystemTheme?: boolean;
  reminder?: string;
  encryptedBackup?: boolean;
  homepage?: string;
  sort?: string;
  sortOrder?: string;
  screenshotMode?: boolean;
  privacyScreen?: boolean;
  appLockMode?: string;
  telemetry?: boolean;
  notebooksListMode?: "normal" | "compact";
  notesListMode?: "normal" | "compact";
  devMode?: boolean;
  notifNotes?: boolean;
  pitchBlack?: boolean;
  reduceAnimations?: boolean;
  rateApp?: boolean | number;
  migrated?: boolean;
  introCompleted?: boolean;
  nextBackupRequestTime?: number | undefined;
  lastBackupDate?: number | undefined;
  userEmailConfirmed?: boolean;
  recoveryKeySaved?: boolean;
  theme: {
    accent: string;
    dark: boolean;
  };
  backupDirectoryAndroid?: FileType | null;
  showBackupCompleteSheet: boolean;
  lastRecoveryEmailTime?: number;
  lastVerificationEmailTime?: number;
  sessionExpired: boolean;
  version: string | null;
  doubleSpacedLines?: boolean;
  disableAutoSync?: boolean;
  disableSync?: boolean;
  reminderNotifications?: boolean;
  defaultSnoozeTime?: string;
  reminderNotificationMode: Reminder["priority"];
  corsProxy: string;
  disableRealtimeSync?: boolean;
  notificationSound?: Sound & { platform: PlatformOSType };
  defaultFontSize: string;
  defaultFontFamily: string;
  colorScheme: "dark" | "light";
  lighTheme: ThemeDefinition;
  darkTheme: ThemeDefinition;
};

type DimensionsType = {
  width: number;
  height: number;
};

type Insets = {
  top: number;
  left: number;
  right: number;
  bottom: number;
};

export interface SettingStore extends State {
  settings: Settings;
  fullscreen: boolean;
  deviceMode: string | null;
  dimensions: DimensionsType;
  setSettings: (settings: Settings) => void;
  setFullscreen: (fullscreen: boolean) => void;
  setDeviceMode: (mode: string) => void;
  setDimensions: (dimensions: DimensionsType) => void;
  appLoading: boolean;
  setAppLoading: (appLoading: boolean) => void;
  setSheetKeyboardHandler: (sheetKeyboardHandler: boolean) => void;
  sheetKeyboardHandler: boolean;
  requestBiometrics: boolean;
  setRequestBiometrics: (requestBiometrics: boolean) => void;
  insets: Insets;
  setInsets: (insets: Insets) => void;
  timeFormat: string;
  dateFormat: string;
}

const { width, height } = Dimensions.get("window");

<<<<<<< HEAD
export const useSettingStore = create<SettingStore>((set) => ({
  settings: {
    showToolbarOnTop: false,
    showKeyboardOnOpen: false,
    fontScale: 1,
    forcePortraitOnTablet: false,
    useSystemTheme: true,
    reminder: "off",
    encryptedBackup: false,
    homepage: "Notes",
    sort: "default",
    sortOrder: "desc",
    screenshotMode: true,
    privacyScreen: false,
    appLockMode: "none",
    telemetry: false,
    notebooksListMode: "normal",
    notesListMode: "normal",
    devMode: false,
    notifNotes: false,
    pitchBlack: false,
    reduceAnimations: false,
    rateApp: false,
    migrated: false,
    introCompleted: Config.isTesting ? true : false,
    nextBackupRequestTime: undefined,
    lastBackupDate: undefined,
    userEmailConfirmed: false,
    recoveryKeySaved: false,
    theme: {
      accent: ACCENT?.color,
      dark: false
    },
    showBackupCompleteSheet: true,
    sessionExpired: false,
    version: null,
    doubleSpacedLines: true,
    reminderNotifications: true,
    defaultSnoozeTime: "5",
    corsProxy: "https://cors.notesnook.com",
    reminderNotificationMode: "urgent",
    notificationSound: undefined,
    defaultFontFamily: "sans-serif",
    defaultFontSize: "16",
    colorScheme: "light",
    lighTheme: ThemeLight,
    darkTheme: ThemeDark
=======
export const defaultSettings: SettingStore["settings"] = {
  showToolbarOnTop: false,
  showKeyboardOnOpen: false,
  fontScale: 1,
  forcePortraitOnTablet: false,
  useSystemTheme: true,
  reminder: "off",
  encryptedBackup: false,
  homepage: "Notes",
  sort: "default",
  sortOrder: "desc",
  screenshotMode: true,
  privacyScreen: false,
  appLockMode: "none",
  telemetry: false,
  notebooksListMode: "normal",
  notesListMode: "normal",
  devMode: false,
  notifNotes: false,
  pitchBlack: false,
  reduceAnimations: false,
  rateApp: false,
  migrated: false,
  introCompleted: Config.isTesting ? true : false,
  nextBackupRequestTime: undefined,
  lastBackupDate: undefined,
  userEmailConfirmed: false,
  recoveryKeySaved: false,
  theme: {
    accent: ACCENT?.color,
    dark: false
>>>>>>> e86b7c68
  },
  showBackupCompleteSheet: true,
  sessionExpired: false,
  version: null,
  doubleSpacedLines: true,
  reminderNotifications: true,
  defaultSnoozeTime: "5",
  corsProxy: "https://cors.notesnook.com",
  reminderNotificationMode: "urgent",
  notificationSound: undefined,
  defaultFontFamily: "sans-serif",
  defaultFontSize: "16"
};

export const useSettingStore = create<SettingStore>((set) => ({
  settings: { ...defaultSettings },
  sheetKeyboardHandler: true,
  fullscreen: false,
  deviceMode: null,
  dimensions: { width, height },
  appLoading: true,
  setSettings: (settings) => set({ settings }),
  setFullscreen: (fullscreen) => set({ fullscreen }),
  setDeviceMode: (mode) => set({ deviceMode: mode }),
  setDimensions: (dimensions) => set({ dimensions: dimensions }),
  setAppLoading: (appLoading) => set({ appLoading }),
  setSheetKeyboardHandler: (sheetKeyboardHandler) =>
    set({ sheetKeyboardHandler }),
  requestBiometrics: false,
  setRequestBiometrics: (requestBiometrics) => set({ requestBiometrics }),
  setInsets: (insets) => set({ insets }),
  timeFormat: "12-hour",
  dateFormat: "DD-MM-YYYY",
  insets: initialWindowMetrics?.insets
    ? initialWindowMetrics.insets
    : { top: 0, right: 0, left: 0, bottom: 0 }
}));<|MERGE_RESOLUTION|>--- conflicted
+++ resolved
@@ -24,8 +24,8 @@
 import { FileType } from "react-native-scoped-storage";
 import create, { State } from "zustand";
 import { Reminder } from "../services/notifications";
-import { ACCENT } from "../utils/color-scheme";
 import { ThemeDark, ThemeLight, ThemeDefinition } from "@notesnook/theme";
+
 export type Settings = {
   showToolbarOnTop?: boolean;
   showKeyboardOnOpen?: boolean;
@@ -54,10 +54,6 @@
   lastBackupDate?: number | undefined;
   userEmailConfirmed?: boolean;
   recoveryKeySaved?: boolean;
-  theme: {
-    accent: string;
-    dark: boolean;
-  };
   backupDirectoryAndroid?: FileType | null;
   showBackupCompleteSheet: boolean;
   lastRecoveryEmailTime?: number;
@@ -115,55 +111,6 @@
 
 const { width, height } = Dimensions.get("window");
 
-<<<<<<< HEAD
-export const useSettingStore = create<SettingStore>((set) => ({
-  settings: {
-    showToolbarOnTop: false,
-    showKeyboardOnOpen: false,
-    fontScale: 1,
-    forcePortraitOnTablet: false,
-    useSystemTheme: true,
-    reminder: "off",
-    encryptedBackup: false,
-    homepage: "Notes",
-    sort: "default",
-    sortOrder: "desc",
-    screenshotMode: true,
-    privacyScreen: false,
-    appLockMode: "none",
-    telemetry: false,
-    notebooksListMode: "normal",
-    notesListMode: "normal",
-    devMode: false,
-    notifNotes: false,
-    pitchBlack: false,
-    reduceAnimations: false,
-    rateApp: false,
-    migrated: false,
-    introCompleted: Config.isTesting ? true : false,
-    nextBackupRequestTime: undefined,
-    lastBackupDate: undefined,
-    userEmailConfirmed: false,
-    recoveryKeySaved: false,
-    theme: {
-      accent: ACCENT?.color,
-      dark: false
-    },
-    showBackupCompleteSheet: true,
-    sessionExpired: false,
-    version: null,
-    doubleSpacedLines: true,
-    reminderNotifications: true,
-    defaultSnoozeTime: "5",
-    corsProxy: "https://cors.notesnook.com",
-    reminderNotificationMode: "urgent",
-    notificationSound: undefined,
-    defaultFontFamily: "sans-serif",
-    defaultFontSize: "16",
-    colorScheme: "light",
-    lighTheme: ThemeLight,
-    darkTheme: ThemeDark
-=======
 export const defaultSettings: SettingStore["settings"] = {
   showToolbarOnTop: false,
   showKeyboardOnOpen: false,
@@ -192,11 +139,6 @@
   lastBackupDate: undefined,
   userEmailConfirmed: false,
   recoveryKeySaved: false,
-  theme: {
-    accent: ACCENT?.color,
-    dark: false
->>>>>>> e86b7c68
-  },
   showBackupCompleteSheet: true,
   sessionExpired: false,
   version: null,
@@ -207,7 +149,10 @@
   reminderNotificationMode: "urgent",
   notificationSound: undefined,
   defaultFontFamily: "sans-serif",
-  defaultFontSize: "16"
+  defaultFontSize: "16",
+  colorScheme: "light",
+  lighTheme: ThemeLight,
+  darkTheme: ThemeDark
 };
 
 export const useSettingStore = create<SettingStore>((set) => ({
