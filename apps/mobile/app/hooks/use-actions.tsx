/*
This file is part of the Notesnook project (https://notesnook.com/)

Copyright (C) 2023 Streetwriters (Private) Limited

This program is free software: you can redistribute it and/or modify
it under the terms of the GNU General Public License as published by
the Free Software Foundation, either version 3 of the License, or
(at your option) any later version.

This program is distributed in the hope that it will be useful,
but WITHOUT ANY WARRANTY; without even the implied warranty of
MERCHANTABILITY or FITNESS FOR A PARTICULAR PURPOSE.  See the
GNU General Public License for more details.

You should have received a copy of the GNU General Public License
along with this program.  If not, see <http://www.gnu.org/licenses/>.
*/
/* eslint-disable no-inner-declarations */
import { VAULT_ERRORS } from "@notesnook/core";
import {
  Color,
  ItemReference,
  Note,
  Notebook,
  Reminder,
  Tag,
  TrashItem
} from "@notesnook/core";
import { DisplayedNotification } from "@notifee/react-native";
import Clipboard from "@react-native-clipboard/clipboard";
import React, { useCallback, useEffect, useRef, useState } from "react";
import { InteractionManager, Platform } from "react-native";
import Share from "react-native-share";
import { DatabaseLogger, db } from "../common/database";
import { AttachmentDialog } from "../components/attachments";
import { presentDialog } from "../components/dialog/functions";
import NoteHistory from "../components/note-history";
import { AddNotebookSheet } from "../components/sheets/add-notebook";
import MoveNoteSheet from "../components/sheets/add-to";
import ExportNotesSheet from "../components/sheets/export-notes";
import { MoveNotes } from "../components/sheets/move-notes/movenote";
import PublishNoteSheet from "../components/sheets/publish-note";
import { RelationsList } from "../components/sheets/relations-list/index";
import ReminderSheet from "../components/sheets/reminder";
import { useSideBarDraggingStore } from "../components/side-menu/dragging-store";
import { useTabStore } from "../screens/editor/tiptap/use-tab-store";
import {
  ToastManager,
  eSendEvent,
  eSubscribeEvent,
  openVault,
  presentSheet
} from "../services/event-manager";
import Navigation from "../services/navigation";
import Notifications from "../services/notifications";
import { useMenuStore } from "../stores/use-menu-store";
import useNavigationStore from "../stores/use-navigation-store";
import { useRelationStore } from "../stores/use-relation-store";
import { useSelectionStore } from "../stores/use-selection-store";
import { useTagStore } from "../stores/use-tag-store";
import { useUserStore } from "../stores/use-user-store";
import Errors from "../utils/errors";
import { eOpenLoginDialog, eUpdateNoteInEditor } from "../utils/events";
import { deleteItems } from "../utils/functions";
import { convertNoteToText } from "../utils/note-to-text";
import { sleep } from "../utils/time";
import { ReferencesList } from "../components/sheets/references";
import { createInternalLink } from "@notesnook/core";
import { MoveNotebookSheet } from "../components/sheets/move-notebook";
import { strings } from "@notesnook/intl";

export const useActions = ({
  close,
  item
}: {
  item: Note | Notebook | Reminder | Tag | Color | TrashItem;
  close: () => void;
}) => {
  const setMenuPins = useMenuStore((state) => state.setMenuPins);
  const [isPinnedToMenu, setIsPinnedToMenu] = useState(
    db.shortcuts.exists(item.id)
  );
  const processingId = useRef<"shareNote" | "copyContent">();
  const user = useUserStore((state) => state.user);
  const [notifPinned, setNotifPinned] = useState<DisplayedNotification>();

  const [defaultNotebook, setDefaultNotebook] = useState(
    db.settings.getDefaultNotebook()
  );
  const [noteInCurrentNotebook, setNoteInCurrentNotebook] = useState(false);

  const isPublished =
    item.type === "note" && db.monographs.isPublished(item.id);
  const [locked, setLocked] = useState(false);

  useEffect(() => {
    if (item.type === "note") {
      db.vaults.itemExists(item).then((locked) => setLocked(locked));
    }
  }, [item]);

  const checkNotifPinned = useCallback(() => {
    const pinned = Notifications.getPinnedNotes();

    if (!pinned || pinned.length === 0) {
      setNotifPinned(undefined);
      return;
    }
    const index = pinned.findIndex((notif) => notif.id === item.id);
    if (index !== -1) {
      setNotifPinned(pinned[index]);
    } else {
      setNotifPinned(undefined);
    }
  }, [item.id]);

  useEffect(() => {
    if (item.type !== "note") return;
    checkNotifPinned();
    setIsPinnedToMenu(db.shortcuts.exists(item.id));
  }, [checkNotifPinned, item]);

  const onUpdate = useCallback(
    async (type: string) => {
      if (type === "unpin") {
        await Notifications.get();
        checkNotifPinned();
      }
    },
    [checkNotifPinned]
  );

  useEffect(() => {
    const sub = eSubscribeEvent(Notifications.Events.onUpdate, onUpdate);
    return () => {
      sub?.unsubscribe();
    };
  }, [item, onUpdate]);

  async function restoreTrashItem() {
    if (!checkItemSynced()) return;
    close();
    await db.trash.restore(item.id);
    Navigation.queueRoutesForUpdate();
    const type = item.type === "trash" ? item.itemType : item.type;
    ToastManager.show({
      heading:
        type === "note"
          ? "Note restored from trash"
          : "Notebook restored from trash",
      type: "success"
    });
  }

  async function pinItem() {
    if (!item.id) return;
    close();
    if (item.type === "note") {
      await db.notes.pin(!item?.pinned, item.id);
    } else if (item.type === "notebook") {
      await db.notebooks.pin(!item?.pinned, item.id);
    }

    Navigation.queueRoutesForUpdate();
  }

  const checkItemSynced = () => {
    return true;
  };

  async function createMenuShortcut() {
    if (item.type !== "notebook" && item.type !== "tag") return;

    close();
    try {
      if (isPinnedToMenu) {
        await db.shortcuts.remove(item.id);
      } else {
        await db.shortcuts.add({
          itemId: item.id,
          itemType: item.type
        });
      }
      setIsPinnedToMenu(db.shortcuts.exists(item.id));
      setMenuPins();
    } catch (e) {
      console.error("error", e);
    }
  }

  async function renameTag() {
    if (item.type !== "tag") return;

    close();
    await sleep(300);
    presentDialog({
      title: strings.renameTag(),
      positivePress: async (value: string) => {
        if (!value || value === "" || value.trimStart().length == 0) return;
        try {
          await db.tags.add({
            id: item.id,
            title: value
          });

          eSendEvent(Navigation.routeNames.TaggedNotes);
          InteractionManager.runAfterInteractions(() => {
            useTagStore.getState().refresh();
            useMenuStore.getState().setMenuPins();
            Navigation.queueRoutesForUpdate();
            useRelationStore.getState().update();
          });
        } catch (e) {
          ToastManager.error(e as Error, undefined, "local");
        }
      },
      input: true,
      defaultValue: item.title,
      inputPlaceholder: "Enter title of tag",
      positiveText: strings.save()
    });
  }

  async function renameColor() {
    if (item.type !== "color") return;
    close();
    await sleep(300);
    presentDialog({
      title: strings.renameColor(),
      input: true,
      inputPlaceholder: strings.name(),
      defaultValue: item.title,
      positivePress: async (value) => {
        if (!value || value.trim().length === 0) return;
        await db.colors.add({
          id: item.id,
          title: value
        });

        eSendEvent(Navigation.routeNames.ColoredNotes);
        useMenuStore.getState().setColorNotes();
      },
      positiveText: strings.rename()
    });
  }

  const deleteItem = async () => {
    close();
    await sleep(300);

    if (
      item.type === "tag" ||
      item.type === "reminder" ||
      item.type === "color"
    ) {
      presentDialog({
        title: strings.deleteItem(item.type),
        paragraph: strings.deleteItemConfirmation(item.type),
        positivePress: async () => {
          if (item.type === "reminder") {
            await db.reminders.remove(item.id);
            Notifications.setupReminders(true);
          } else if (item.type === "color") {
            await db.colors.remove(item.id);
            useMenuStore.getState().setColorNotes();
          } else {
            await db.tags.remove(item.id);
          }

          setImmediate(() => {
            useTagStore.getState().refresh();
            Navigation.queueRoutesForUpdate();
            useRelationStore.getState().update();
          });
        },
        positiveText: strings.delete(),
        positiveType: "errorShade"
      });
      return;
    }

    if (item.type === "note" && (await db.vaults.itemExists(item))) {
      openVault({
        deleteNote: true,
        novault: true,
        locked: true,
        item: item,
        title: strings.deleteNote(),
        description: strings.unlockToDelete()
      });
    } else {
      try {
        await deleteItems([item.id], item.type);
      } catch (e) {
        console.error(e);
      }
    }
  };

  async function deleteTrashItem() {
    if (item.type !== "trash") return;
    if (!checkItemSynced()) return;
    close();
    await sleep(300);
    presentDialog({
      title: strings.delete(),
      paragraph: strings.deleteItemsConfirmation(item.itemType, 1),
      positiveText: strings.delete(),
      negativeText: strings.cancel(),
      positivePress: async () => {
        await db.trash.delete(item.id);
        setImmediate(() => {
          Navigation.queueRoutesForUpdate();
          useSelectionStore.getState().setSelectionMode(undefined);
          ToastManager.show({
            heading: strings.itemDeleted(1, item.itemType),
            type: "success",
            context: "local"
          });
        });
      },
      positiveType: "errorShade"
    });
  }

  const actions: {
    id: string;
    title: string;
    icon: string;
    func: () => void;
    close?: boolean;
    check?: boolean;
    on?: boolean;
    pro?: boolean;
    switch?: boolean;
    hidden?: boolean;
    type?: string;
    color?: string;
  }[] = [
    // {
    //   id: "ReferencedIn",
    //   title: "References",
    //   icon: "link",
    //   func: async () => {
    //     close();
    //     RelationsList.present({
    //       reference: item,
    //       referenceType: "note",
    //       title: "Referenced in",
    //       relationType: "to",
    //     });
    //   }
    // }
  ];

  if (item.type === "tag") {
    actions.push({
      id: "rename-tag",
      title: strings.rename(),
      icon: "square-edit-outline",
      func: renameTag
    });
  }

  if (item.type === "color") {
    actions.push({
      id: "rename-color",
      title: strings.rename(),
      icon: "square-edit-outline",
      func: renameColor
    });

    actions.push({
      id: "reorder",
      title: strings.reorder(),
      icon: "sort-ascending",
      func: () => {
        useSideBarDraggingStore.setState({
          dragging: true
        });
        close();
      }
    });
  }

  if (item.type === "reminder") {
    actions.push(
      {
        id: "disable-reminder",
        title: !item.disabled
          ? strings.turnOffReminder()
          : strings.turnOnReminder(),
        icon: !item.disabled ? "bell-off-outline" : "bell",
        func: async () => {
          close();
          await db.reminders.add({
            ...item,
            disabled: !item.disabled
          });
          Notifications.scheduleNotification(item);
          useRelationStore.getState().update();
          Navigation.queueRoutesForUpdate();
        }
      },
      {
        id: "edit-reminder",
        title: strings.editReminder(),
        icon: "pencil",
        func: async () => {
          ReminderSheet.present(item);
        },
        close: false
      }
    );
  }

  if (item.type === "trash") {
    actions.push(
      {
        id: "restore",
        title: strings.restore(),
        icon: "delete-restore",
        func: restoreTrashItem
      },
      {
        id: "delete",
        title: strings.delete(),
        icon: "delete",
        func: deleteTrashItem
      }
    );
  }

  if (item.type === "tag" || item.type === "notebook") {
    actions.push({
      id: "add-shortcut",
      title: isPinnedToMenu ? strings.removeShortcut() : strings.addShortcut(),
      icon: isPinnedToMenu ? "link-variant-remove" : "link-variant",
      func: createMenuShortcut,
      close: false,
      check: true,
      on: isPinnedToMenu,
      pro: true
    });
  }

  if (item.type === "notebook") {
    actions.push(
      {
        id: "add-notebook",
        title: strings.addNotebook(),
        icon: "plus",
        func: async () => {
          AddNotebookSheet.present(undefined, item);
        }
      },
      {
        id: "edit-notebook",
        title: strings.editNotebook(),
        icon: "square-edit-outline",
        func: async () => {
          AddNotebookSheet.present(item);
        }
      },
      {
        id: "default-notebook",
        title:
          defaultNotebook === item.id
            ? strings.removeAsDefault()
            : strings.setAsDefault(),
        hidden: item.type !== "notebook",
        icon: "notebook",
        func: async () => {
          if (defaultNotebook === item.id) {
            await db.settings.setDefaultNotebook(undefined);
            setDefaultNotebook(undefined);
          } else {
            const notebook = {
              id: item.id
            };
            await db.settings.setDefaultNotebook(notebook.id);
            setDefaultNotebook(notebook.id);
          }
          close();
        },
        on: defaultNotebook === item.id
      },
      {
        id: "move-notes",
        title: strings.moveNotes(),
        hidden: item.type !== "notebook",
        icon: "text",
        func: () => {
          MoveNotes.present(item);
        }
      },
      {
        id: "move-notebook",
        title: strings.moveNotebookFix(),
        icon: "arrow-right-bold-box-outline",
        func: () => {
          MoveNotebookSheet.present([item]);
        }
      }
    );
  }

  if (item.type === "notebook" || item.type === "note") {
    actions.push({
      id: "pin",
      title: item.pinned ? strings.unpin() : strings.pin(),
      icon: item.pinned ? "pin-off-outline" : "pin-outline",
      func: pinItem,
      close: false,
      check: true,
      on: item.pinned,
      pro: true
    });
  }

  if (item.type === "note") {
    async function openHistory() {
      presentSheet({
        component: (ref) => <NoteHistory fwdRef={ref} note={item as Note} />
      });
    }

    async function showAttachments() {
      AttachmentDialog.present(item as Note);
    }

    async function exportNote() {
      if (item.type !== "note") return;
      ExportNotesSheet.present([item.id]);
    }

    async function toggleLocalOnly() {
      if (!checkItemSynced() || !user) return;
      await db.notes.localOnly(!(item as Note).localOnly, item?.id);
      Navigation.queueRoutesForUpdate();
      close();
    }

    const toggleReadyOnlyMode = async () => {
      const currentReadOnly = (item as Note).readonly;
      await db.notes.readonly(!currentReadOnly, item?.id);

      if (useTabStore.getState().hasTabForNote(item.id)) {
        const tabId = useTabStore.getState().getTabForNote(item.id);
        if (!tabId) return;
        useTabStore.getState().updateTab(tabId, {
          readonly: !currentReadOnly
        });
      }
      Navigation.queueRoutesForUpdate();
      close();
    };

    const duplicateNote = async () => {
      if (!checkItemSynced()) return;
      await db.notes.duplicate(item.id);
      Navigation.queueRoutesForUpdate();
      close();
    };

    async function removeNoteFromNotebook() {
      const { currentRoute, focusedRouteId } = useNavigationStore.getState();
      if (currentRoute !== "Notebook" || !focusedRouteId) return;

      await db.relations.unlink({ type: "notebook", id: focusedRouteId }, item);
      Navigation.queueRoutesForUpdate();
      close();
    }

    function addTo() {
      MoveNoteSheet.present(item as Note);
    }

    async function addToFavorites() {
      if (!item.id || item.type !== "note") return;
      close();
      await db.notes.favorite(!item.favorite, item.id);
      Navigation.queueRoutesForUpdate();
    }

    async function pinToNotifications() {
      if (!checkItemSynced()) return;
      if (Platform.OS === "ios") return;

      if (notifPinned) {
        Notifications.remove(item.id);
        await Notifications.get();
        checkNotifPinned();
        return;
      }
      if (locked) {
        ToastManager.show({
          heading: strings.lockedNotesPinnedFailed(),
          type: "error",
          context: "local"
        });
        return;
      }
      const text = await convertNoteToText(item as Note, true);
      const html = (text || "").replace(/\n/g, "<br />");
      await Notifications.displayNotification({
        title: item.title,
        message: (item as Note).headline || text || "",
        subtitle: "",
        bigText: html,
        ongoing: true,
        actions: ["UNPIN"],
        id: item.id
      });
      await Notifications.get();
      checkNotifPinned();
    }

    async function publishNote() {
      if (!checkItemSynced()) return;
      if (!user) {
        ToastManager.show({
          heading: strings.loginRequired(),
          context: "local",
          func: () => {
            eSendEvent(eOpenLoginDialog);
          },
          actionText: "Login"
        });
        return;
      }

      if (!user?.isEmailConfirmed) {
        ToastManager.show({
          heading: strings.confirmEmailToPublish(),
          context: "local"
        });
        return;
      }
      if (locked) {
        ToastManager.show({
          heading: strings.lockedNotesPublishFailed(),
          type: "error",
          context: "local"
        });
        return;
      }
      PublishNoteSheet.present(item as Note);
    }

    async function shareNote() {
      try {
        if (item.type !== "note") return;

<<<<<<< HEAD
        if (processingId.current === "shareNote") {
          ToastManager.show({
            heading: "Please wait...",
            message: "We are preparing your note for sharing",
            context: "local"
          });
          return;
        }
        if (!checkItemSynced()) return;
        if (locked) {
          close();
          await sleep(300);
          openVault({
            item: item,
            novault: true,
            locked: true,
            share: true,
            title: "Share note",
            description: "Unlock note to share it."
          });
        } else {
          processingId.current = "shareNote";
          const convertedText = await convertNoteToText(item);
          processingId.current = undefined;
          Share.open({
            title: "Share note to",
            failOnCancel: false,
            message: convertedText || ""
          });
        }
      } catch (e) {
        ToastManager.error(e as Error);
        DatabaseLogger.error(e);
        processingId.current = undefined;
=======
      if (processingId.current === "shareNote") {
        ToastManager.show({
          heading: strings.pleaseWait() + "...",
          context: "local"
        });
        return;
      }
      if (!checkItemSynced()) return;
      if (locked) {
        close();
        await sleep(300);
        openVault({
          item: item,
          novault: true,
          locked: true,
          share: true,
          title: strings.shareNote()
        });
      } else {
        processingId.current = "shareNote";
        const convertedText = await convertNoteToText(item);
        processingId.current = undefined;
        Share.open({
          title: strings.shareNote(),
          failOnCancel: false,
          message: convertedText || ""
        });
>>>>>>> e3b004d3
      }
    }

    async function addToVault() {
      if (item.type !== "note") return;

      if (!checkItemSynced()) return;
      if (locked) {
        close();
        await sleep(300);
        openVault({
          item: item,
          novault: true,
          locked: true,
          permanant: true,
          title: strings.unlockNote()
        });
        return;
      }
      try {
        await db.vault.add(item.id);
        const locked = await db.vaults.itemExists(item);
        if (locked) {
          close();
          Navigation.queueRoutesForUpdate();
          eSendEvent(eUpdateNoteInEditor, item, true);
        }
      } catch (e: any) {
        close();
        await sleep(300);
        switch (e.message) {
          case VAULT_ERRORS.noVault:
            openVault({
              item: item,
              novault: false,
              title: strings.createVault()
            });
            break;
          case VAULT_ERRORS.vaultLocked:
            openVault({
              item: item,
              novault: true,
              locked: true,
              title: strings.lockNote()
            });
            break;
        }
      }
    }

    async function copyContent() {
      try {
        if (processingId.current === "copyContent") {
          ToastManager.show({
            heading: strings.pleaseWait() + "...",
            context: "local"
          });
          return;
        }

        if (locked) {
          close();
          await sleep(300);
          openVault({
            copyNote: true,
            novault: true,
            locked: true,
            item: item,
            title: strings.copyNote()
          });
        } else {
          processingId.current = "copyContent";
          const text = await convertNoteToText(item as Note, true);
          Clipboard.setString(text || "");
          processingId.current = undefined;
          ToastManager.show({
            heading: strings.noteCopied(),
            type: "success",
            context: "local"
          });
        }
      } catch (e) {
        processingId.current = undefined;
        DatabaseLogger.error(e);
        ToastManager.error(e as Error);
      }
    }

    actions.push(
      {
        id: "favorite",
        title: item.favorite ? "Unfav" : "Fav",
        icon: item.favorite ? "star-off" : "star-outline",
        func: addToFavorites,
        close: false,
        check: true,
        on: item.favorite,
        pro: true,
        color: "orange"
      },
      {
        id: "remove-from-notebook",
        title: strings.removeFromNotebook(),
        hidden: noteInCurrentNotebook,
        icon: "minus-circle-outline",
        func: removeNoteFromNotebook
      },
      {
        id: "attachments",
        title: strings.attachments(),
        icon: "attachment",
        func: showAttachments
      },
      {
        id: "history",
        title: strings.history(),
        icon: "history",
        func: openHistory
      },
      {
        id: "copy-link",
        title: strings.copyLink(),
        icon: "link",
        func: () => {
          Clipboard.setString(createInternalLink("note", item.id));
          ToastManager.show({
            heading: strings.linkCopied(),
            message: createInternalLink("note", item.id),
            context: "local",
            type: "success"
          });
        }
      },
      {
        id: "reminders",
        title: strings.dataTypesPluralCamelCase.reminder(),
        icon: "clock-outline",
        func: async () => {
          RelationsList.present({
            reference: item,
            referenceType: "reminder",
            relationType: "from",
            title: strings.dataTypesPluralCamelCase.reminder(),
            onAdd: () => ReminderSheet.present(undefined, item, true),
            button: {
              title: strings.add(),
              type: "accent",
              onPress: () => ReminderSheet.present(undefined, item, true),
              icon: "plus"
            }
          });
        },
        close: false
      },

      {
        id: "copy",
        title: strings.copy(),
        icon: "content-copy",
        func: copyContent
      },
      {
        id: "share",
        title: strings.share(),
        icon: "share-variant",
        func: shareNote
      },
      {
        id: "read-only",
        title: strings.readOnly(),
        icon: "pencil-lock",
        func: toggleReadyOnlyMode,
        on: item.readonly
      },
      {
        id: "local-only",
        title: strings.syncOff(),
        icon: "sync-off",
        func: toggleLocalOnly,
        on: item.localOnly
      },
      {
        id: "duplicate",
        title: strings.duplicate(),
        icon: "content-duplicate",
        func: duplicateNote
      },

      {
        id: "add-reminder",
        title: strings.remindMe(),
        icon: "clock-plus-outline",
        func: () => {
          ReminderSheet.present(undefined, { id: item.id, type: "note" });
        },
        close: true
      },
      {
        id: "lock-unlock",
        title: locked ? strings.unlock() : strings.lock(),
        icon: locked ? "lock-open-outline" : "key-outline",
        func: addToVault,
        on: locked
      },
      {
        id: "publish",
        title: isPublished ? strings.published() : strings.publish(),
        icon: "cloud-upload-outline",
        on: isPublished,
        func: publishNote
      },

      {
        id: "export",
        title: strings.export(),
        icon: "export",
        func: exportNote
      },

      {
        id: "pin-to-notifications",
        title: notifPinned
          ? strings.unpinFromNotifications()
          : strings.pinToNotifications(),
        icon: "message-badge-outline",
        on: !!notifPinned,
        func: pinToNotifications
      },

      {
        id: "notebooks",
        title: strings.linkNotebooks(),
        icon: "book-outline",
        func: addTo
      },
      {
        id: "add-tag",
        title: strings.addTags(),
        icon: "pound",
        func: addTo
      },
      {
        id: "references",
        title: strings.references(),
        icon: "vector-link",
        func: () => {
          ReferencesList.present({
            reference: item as ItemReference
          });
        }
      }
    );
  }

  useEffect(() => {
    const { currentRoute, focusedRouteId } = useNavigationStore.getState();
    if (item.type !== "note" || currentRoute !== "Notebook" || !focusedRouteId)
      return;

    !!db.relations
      .to(item, "notebook")
      .selector.find((v) => v("id", "==", focusedRouteId))
      .then((notebook) => {
        setNoteInCurrentNotebook(!!notebook);
      });
  }, [item]);

  actions.push({
    id: "trash",
    title:
      item.type !== "notebook" && item.type !== "note"
        ? "Delete " + item.type
        : "Move to trash",
    icon: "delete-outline",
    type: "error",
    func: deleteItem
  });

  return actions;
};<|MERGE_RESOLUTION|>--- conflicted
+++ resolved
@@ -652,12 +652,9 @@
     async function shareNote() {
       try {
         if (item.type !== "note") return;
-
-<<<<<<< HEAD
         if (processingId.current === "shareNote") {
           ToastManager.show({
-            heading: "Please wait...",
-            message: "We are preparing your note for sharing",
+            heading: strings.pleaseWait() + "...",
             context: "local"
           });
           return;
@@ -671,15 +668,14 @@
             novault: true,
             locked: true,
             share: true,
-            title: "Share note",
-            description: "Unlock note to share it."
+            title: strings.shareNote()
           });
         } else {
           processingId.current = "shareNote";
           const convertedText = await convertNoteToText(item);
           processingId.current = undefined;
           Share.open({
-            title: "Share note to",
+            title: strings.shareNote(),
             failOnCancel: false,
             message: convertedText || ""
           });
@@ -688,35 +684,6 @@
         ToastManager.error(e as Error);
         DatabaseLogger.error(e);
         processingId.current = undefined;
-=======
-      if (processingId.current === "shareNote") {
-        ToastManager.show({
-          heading: strings.pleaseWait() + "...",
-          context: "local"
-        });
-        return;
-      }
-      if (!checkItemSynced()) return;
-      if (locked) {
-        close();
-        await sleep(300);
-        openVault({
-          item: item,
-          novault: true,
-          locked: true,
-          share: true,
-          title: strings.shareNote()
-        });
-      } else {
-        processingId.current = "shareNote";
-        const convertedText = await convertNoteToText(item);
-        processingId.current = undefined;
-        Share.open({
-          title: strings.shareNote(),
-          failOnCancel: false,
-          message: convertedText || ""
-        });
->>>>>>> e3b004d3
       }
     }
 
