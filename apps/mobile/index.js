import 'react-native-gesture-handler';
import React from 'react';
import {AppRegistry} from 'react-native';
import {name as appName} from './app.json';
import {enableScreens} from 'react-native-screens';
import Notifications from './src/services/Notifications';
import jsdom from 'jsdom-jscore-rn';
global.HTMLParser = jsdom.html();
global.Buffer = require('buffer').Buffer;
enableScreens(true);

let Provider;
let App;
let NotesnookShare;
<<<<<<< HEAD
Notifications.init()
=======
let QuickNoteIOS;

>>>>>>> 1fd90eb9
const AppProvider = () => {
  Provider = require('./src/provider').Provider;
  App = require('./App').default;
  return (
    <Provider>
        <App />
    </Provider>
  );
};

AppRegistry.registerComponent(appName, () => AppProvider);

AppRegistry.registerComponent('NotesnookShare', () => {
  NotesnookShare = require('./share/index').default;
  return NotesnookShare;
<<<<<<< HEAD
});
=======
})

AppRegistry.registerComponent('QuickNoteIOS', () => {
  QuickNoteIOS = require("./QuickNoteIOS").default
  return QuickNoteIOS;
})
>>>>>>> 1fd90eb9
<|MERGE_RESOLUTION|>--- conflicted
+++ resolved
@@ -12,12 +12,9 @@
 let Provider;
 let App;
 let NotesnookShare;
-<<<<<<< HEAD
 Notifications.init()
-=======
 let QuickNoteIOS;
 
->>>>>>> 1fd90eb9
 const AppProvider = () => {
   Provider = require('./src/provider').Provider;
   App = require('./App').default;
@@ -33,13 +30,9 @@
 AppRegistry.registerComponent('NotesnookShare', () => {
   NotesnookShare = require('./share/index').default;
   return NotesnookShare;
-<<<<<<< HEAD
-});
-=======
 })
 
 AppRegistry.registerComponent('QuickNoteIOS', () => {
   QuickNoteIOS = require("./QuickNoteIOS").default
   return QuickNoteIOS;
 })
->>>>>>> 1fd90eb9
