apply plugin: "com.android.application"
apply plugin: "com.facebook.react"
apply from: project(':react-native-config').projectDir.getPath() + "/dotenv.gradle"

import com.android.build.OutputFile
import groovy.json.JsonSlurper
import org.apache.tools.ant.taskdefs.condition.Os

react {
    /* Folders */
    //   The root of your project, i.e. where "package.json" lives. Default is '..'
    root = file("$rootDir/../")
    //   The folder where the react-native NPM package is. Default is ../node_modules/react-native
    reactNativeDir = file("$rootDir/../../node_modules/react-native")
    //   The folder where the react-native Codegen package is. Default is ../node_modules/react-native-codegen
    codegenDir = file("$rootDir/../../node_modules/react-native-codegen")
    //   The cli.js file which is the React Native CLI entrypoint. Default is ../node_modules/react-native/cli.js
    cliFile = file("$rootDir/../../node_modules/react-native/cli.js")
    /* Variants */
    //   The list of variants to that are debuggable. For those we're going to
    //   skip the bundling of the JS bundle and the assets. By default is just 'debug'.
    //   If you add flavors like lite, prod, etc. you'll have to list your debuggableVariants.
    // debuggableVariants = ["liteDebug", "prodDebug"]
    /* Bundling */
    //   A list containing the node command and its flags. Default is just 'node'.
    // nodeExecutableAndArgs = ["node"]
    //
    //   The command to run when bundling. By default is 'bundle'
    bundleCommand = "webpack-bundle"
    //
    //   The path to the CLI configuration file. Default is empty.
    // bundleConfig = file(../rn-cli.config.js)
    //
    //   The name of the generated asset file containing your JS bundle
    // bundleAssetName = "MyApplication.android.bundle"
    //
    //   The entry file for bundle generation. Default is 'index.android.js' or 'index.js'
    // entryFile = file("../js/MyApplication.android.js")
    //
    //   A list of extra flags to pass to the 'bundle' commands.
    //   See https://github.com/react-native-community/cli/blob/main/docs/commands.md#bundle
    // extraPackagerArgs = []
    /* Hermes Commands */
    //   The hermes compiler command to run. By default it is 'hermesc'
    hermesCommand = "$rootDir/../../node_modules/react-native/sdks/hermesc/%OS-BIN%/hermesc"
    //
    //   The list of flags to pass to the Hermes compiler. By default is "-O", "-output-source-map"
    hermesFlags = ["-O", "-output-source-map"]
}
println(projectDir);

/**
 * Set this to true to create two separate APKs instead of one:
 *   - An APK that only works on ARM devices
 *   - An APK that only works on x86 devices
 * The advantage is the size of the APK is reduced by about 4MB.
 * Upload all the APKs to the Play Store and people will download
 * the correct one based on the CPU architecture of their device.
 */
def enableSeparateBuildPerCPUArchitecture = true

/**
 * Run Proguard to shrink the Java bytecode in release builds.
 */
def enableProguardInReleaseBuilds = true

/**
 * The preferred build flavor of JavaScriptCore.
 *
 * For example, to use the international variant, you can use:
 * `def jscFlavor = 'org.webkit:android-jsc-intl:+'`
 *
 * The international variant includes ICU i18n library and necessary data
 * allowing to use e.g. `Date.toLocaleString` and `String.localeCompare` that
 * give correct results when using with locales other than en-US.  Note that
 * this variant is about 6MiB larger per architecture than default.
 */
def jscFlavor = 'org.webkit:android-jsc:+'

/**
 * Architectures to build native code for.
 */
def reactNativeArchitectures() {
    def value = project.getProperties().get("reactNativeArchitectures")
    return value ? value.split(",") : ["armeabi-v7a", "x86", "x86_64", "arm64-v8a"]
}

def fdroidBuild() {
    return project.hasProperty("fdroidBuild") && project.fdroidBuild == "true"
}

def getNpmVersion() {
    def inputFile = file("$rootDir/../../package.json")
    def jsonPackage = new JsonSlurper().parseText(inputFile.text)
    print(jsonPackage["version"])
    return jsonPackage["version"]
}


android {
    compileSdkVersion rootProject.ext.compileSdkVersion
    ndkVersion rootProject.ext.ndkVersion
    compileOptions {
        sourceCompatibility JavaVersion.VERSION_1_8
        targetCompatibility JavaVersion.VERSION_1_8
    }
    
    namespace "com.streetwriters.notesnook"
    defaultConfig {
        applicationId "com.streetwriters.notesnook"
        minSdkVersion rootProject.ext.minSdkVersion
        targetSdkVersion rootProject.ext.targetSdkVersion
        multiDexEnabled true
<<<<<<< HEAD
        versionCode 2090
=======
        versionCode 3006
>>>>>>> 1136072e
        versionName getNpmVersion()
        testBuildType System.getProperty('testBuildType', 'debug')
        testInstrumentationRunner 'androidx.test.runner.AndroidJUnitRunner'
        missingDimensionStrategy "store", "play"
    }

    splits {
        abi {
            reset()
            enable enableSeparateBuildPerCPUArchitecture
            universalApk false  // If true, also generate a universal APK
            include (*reactNativeArchitectures())
        }
    }
    signingConfigs {
        debug {
            storeFile file('debug.keystore')
            storePassword 'android'
            keyAlias 'androiddebugkey'
            keyPassword 'android'
        }
          release {
            storeFile file('debug.keystore')
            storePassword 'android'
            keyAlias 'androiddebugkey'
            keyPassword 'android'
        }
    }
    buildTypes {
        debug {
            signingConfig signingConfigs.debug
            buildConfigField "boolean", "FDROID_BUILD", "${fdroidBuild()}"
        }
        release {
            if (file("debug.keystore").exists()) {
                signingConfig signingConfigs.release
            }
            minifyEnabled enableProguardInReleaseBuilds
            shrinkResources false
            proguardFiles getDefaultProguardFile("proguard-android.txt"), "proguard-rules.pro"
            proguardFile "${rootProject.projectDir}/../../node_modules/detox/android/detox/proguard-rules-app.pro"
            buildConfigField "boolean", "FDROID_BUILD", "${fdroidBuild()}"
        
        }
    }

     packagingOptions {
      pickFirst 'lib/x86/libc++_shared.so'
      pickFirst 'lib/x86_64/libc++_shared.so'
      pickFirst 'lib/armeabi-v7a/libc++_shared.so'
      pickFirst 'lib/arm64-v8a/libc++_shared.so'
  }

    // applicationVariants are e.g. debug, release
    applicationVariants.all { variant ->
        variant.outputs.each { output ->
            // For each separate APK per architecture, set a unique version code as described here:
            // https://developer.android.com/studio/build/configure-apk-splits.html
            def versionCodes = ["armeabi-v7a": 1, "x86": 2, "arm64-v8a": 3, "x86_64": 4]
            def abi = output.getFilter(OutputFile.ABI)
            if (abi != null) {  // null for the universal-debug, universal-release variants
                if (fdroidBuild()) {
                    output.versionCodeOverride =
                       defaultConfig.versionCode * 5 + versionCodes.get(abi)
                    println("Fdroid Version code: ${output.versionCodeOverride} for abi ${versionCodes.get(abi)}");
                } else {
                    println("Version code: ${output.versionCodeOverride} for abi ${versionCodes.get(abi)}");
                    output.versionCodeOverride =
                        versionCodes.get(abi) * 1048576 + defaultConfig.versionCode
                }
                
            }

        }
    }

}

dependencies {
    // The version of react-native is set by the React Native Gradle Plugin
    implementation("com.facebook.react:react-android")
    implementation("androidx.swiperefreshlayout:swiperefreshlayout:1.0.0")
    implementation("androidx.core:core-splashscreen:1.0.0")
    
    implementation 'androidx.multidex:multidex:2.0.1' 
    implementation 'com.squareup.okhttp3:okhttp:4.9.2'
    implementation 'com.squareup.okhttp3:logging-interceptor:4.9.2'
    implementation 'com.squareup.okhttp3:okhttp-urlconnection:4.9.2'

    androidTestImplementation('com.wix:detox:+')
    implementation 'androidx.appcompat:appcompat:1.1.0'

    debugImplementation("com.facebook.flipper:flipper:${FLIPPER_VERSION}")
    debugImplementation("com.facebook.flipper:flipper-network-plugin:${FLIPPER_VERSION}") {
        exclude group:'com.squareup.okhttp3', module:'okhttp'
    }

    debugImplementation("com.facebook.flipper:flipper-fresco-plugin:${FLIPPER_VERSION}")
    if (hermesEnabled.toBoolean()) {
        implementation("com.facebook.react:hermes-android")
    } else {
        implementation jscFlavor
    }
    

}  



task deleteFiles(type: Delete) {
  delete './src/main/assets/static'
}

task copyEditorBundle(type: Copy) {
    from '../../../../../packages/editor-mobile/build.bundle'
    into './src/main/assets'
}

task copyPlainEditorBundle(type: Copy) {
    from '../../ios/extension.bundle'
    into './src/main/assets'
}

task copyFontFiles(type: Copy) {
    from '../../fonts'
    into './src/main/assets/fonts'
}


copyEditorBundle.dependsOn(deleteFiles)
copyFontFiles.dependsOn(copyEditorBundle);
copyPlainEditorBundle.dependsOn(copyFontFiles);
preBuild.dependsOn(copyPlainEditorBundle)

apply from: file("../../../node_modules/@react-native-community/cli-platform-android/native_modules.gradle"); applyNativeModulesAppBuildGradle(project)


<|MERGE_RESOLUTION|>--- conflicted
+++ resolved
@@ -111,11 +111,7 @@
         minSdkVersion rootProject.ext.minSdkVersion
         targetSdkVersion rootProject.ext.targetSdkVersion
         multiDexEnabled true
-<<<<<<< HEAD
-        versionCode 2090
-=======
         versionCode 3006
->>>>>>> 1136072e
         versionName getNpmVersion()
         testBuildType System.getProperty('testBuildType', 'debug')
         testInstrumentationRunner 'androidx.test.runner.AndroidJUnitRunner'
