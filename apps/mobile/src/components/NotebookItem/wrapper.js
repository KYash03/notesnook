import React from 'react';
import { NotebookItem } from '.';
import { useSelectionStore } from '../../provider/stores';
import Navigation from '../../services/Navigation';
import { history } from '../../utils';
import SelectionWrapper from '../SelectionWrapper';

export const NotebookWrapper = React.memo(({item, index}) => {
  const isTrash = item.type === 'trash';
  const setSelectedItem = useSelectionStore(state => state.setSelectedItem)

  const onPress = () => {
<<<<<<< HEAD
    if (history.selectedItemsList.length > 0) {
      setSelectedItem(item);
=======
    if (history.selectedItemsList.length > 0 && history.selectionMode) {
      dispatch({
        type: Actions.SELECTED_ITEMS,
        item: item,
      });
   
>>>>>>> 3ea98c76
      return;
    }  else {
      history.selectedItemsList = [];
    }
    let routeName = item.type === "topic" ? 'NotesPage' : 'Notebook';
    
    let params = item.type === "topic"
      ? {...item, menu: false}
      : {
          menu: false,
          notebook: item,
          title: item.title,
        };
    let headerState = {
      heading: item.title,
      id: item.id,
      type: item.type,
    };
    Navigation.push(routeName, params, headerState);
  };
  return (
    <SelectionWrapper
      pinned={item.pinned}
      index={index}
      onPress={onPress}
      height={item.type === 'topic' ? 80 : 110}
      item={item}>
      <NotebookItem
        isTopic={item.type === 'topic'}
        item={item}
        index={index}
        isTrash={isTrash}
      />
    </SelectionWrapper>
  );
});<|MERGE_RESOLUTION|>--- conflicted
+++ resolved
@@ -10,17 +10,12 @@
   const setSelectedItem = useSelectionStore(state => state.setSelectedItem)
 
   const onPress = () => {
-<<<<<<< HEAD
-    if (history.selectedItemsList.length > 0) {
-      setSelectedItem(item);
-=======
+
     if (history.selectedItemsList.length > 0 && history.selectionMode) {
       dispatch({
         type: Actions.SELECTED_ITEMS,
         item: item,
       });
-   
->>>>>>> 3ea98c76
       return;
     }  else {
       history.selectedItemsList = [];
