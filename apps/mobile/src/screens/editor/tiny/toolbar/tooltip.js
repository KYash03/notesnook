--- conflicted
+++ resolved
@@ -1,11 +1,7 @@
 import React, { useEffect, useState } from 'react';
 import { ScrollView, View } from 'react-native';
-<<<<<<< HEAD
-=======
 import { useThemeStore } from '../../../../stores/use-theme-store';
->>>>>>> acc32d98
 import { eSubscribeEvent, eUnSubscribeEvent } from '../../../../services/event-manager';
-import { useThemeStore } from '../../../../stores/theme';
 import layoutmanager from '../../../../utils/layout-manager';
 import { normalize } from '../../../../utils/size';
 import { EditorWebView } from '../../Functions';
