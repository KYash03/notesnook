--- conflicted
+++ resolved
@@ -224,10 +224,6 @@
     .tox .tox-toolbar__primary {
       background: none !important;
       border-bottom: 1px solid ${pageTheme.colors.nav} !important;
-<<<<<<< HEAD
-    }`;
-    
-=======
     }
 
     ::selection {
@@ -238,7 +234,6 @@
     
  
     `;
->>>>>>> 377d814a
 
   let node2 = `
   .mce-content-body table[data-mce-selected], {
