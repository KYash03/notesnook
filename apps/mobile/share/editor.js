/*
This file is part of the Notesnook project (https://notesnook.com/)

Copyright (C) 2023 Streetwriters (Private) Limited

This program is free software: you can redistribute it and/or modify
it under the terms of the GNU General Public License as published by
the Free Software Foundation, either version 3 of the License, or
(at your option) any later version.

This program is distributed in the hope that it will be useful,
but WITHOUT ANY WARRANTY; without even the implied warranty of
MERCHANTABILITY or FITNESS FOR A PARTICULAR PURPOSE.  See the
GNU General Public License for more details.

You should have received a copy of the GNU General Public License
along with this program.  If not, see <http://www.gnu.org/licenses/>.
*/
import { getDefaultPresets } from "@notesnook/editor/dist/toolbar/tool-definitions";
import { useThemeColors, useThemeEngineStore } from "@notesnook/theme";
import React, {
  useCallback,
  useEffect,
  useLayoutEffect,
  useMemo,
  useRef,
  useState
} from "react";
import { Linking, Platform, View } from "react-native";
import { WebView } from "react-native-webview";
<<<<<<< HEAD
import Commands from "../app/screens/editor/tiptap/commands";
=======
import { EDITOR_URI } from "../app/screens/editor/source";
import Commands from "../app/screens/editor/tiptap/commands";
import { EventTypes } from "../app/screens/editor/tiptap/editor-events";
import { EditorEvents, post } from "../app/screens/editor/tiptap/utils";
>>>>>>> e6164b0b
import {
  eSubscribeEvent,
  eUnSubscribeEvent
} from "../app/services/event-manager";
<<<<<<< HEAD
import { eOnLoadNote } from "../app/utils/events";
import { useShareStore } from "./store";

const EditorMobileSourceUrl =
  Platform.OS === "android"
    ? "file:///android_asset/plaineditor.html"
    : "extension.bundle/plaineditor.html";
/**
 * Replace this with dev url when debugging or working on the editor mobile repo.
 * The url should be something like this: http://192.168.100.126:3000/index.html
 */
export const EDITOR_URI = __DEV__
  ? EditorMobileSourceUrl
  : EditorMobileSourceUrl;

export async function post(ref, type, value = null) {
  const message = {
    type,
    value
  };
  setImmediate(() => ref.current?.postMessage(JSON.stringify(message)));
}

const useEditor = () => {
  const ref = useRef();
  const colors = useShareStore((state) => state.colors);
  const accent = useShareStore((state) => state.accent);
=======
import { useSettingStore } from "../app/stores/use-setting-store";
import { eOnLoadNote } from "../app/utils/events";

const useEditor = () => {
  const ref = useRef();
  const [sessionId] = useState("share-editor-session" + Date.now());
  const theme = useThemeEngineStore((state) => state.theme);
>>>>>>> e6164b0b
  const commands = useMemo(() => new Commands(ref), [ref]);
  const currentNote = useRef();

  const postMessage = useCallback(
    async (type, data) => post(ref, type, data),
    []
  );

  const loadNote = useCallback(
    (note) => {
      postMessage("html", note.content.data);
      currentNote.current = note;
    },
    [postMessage]
  );

  useEffect(() => {
    eSubscribeEvent(eOnLoadNote + "shareEditor", loadNote);
    return () => {
      eUnSubscribeEvent(eOnLoadNote + "shareEditor", loadNote);
    };
  }, [loadNote]);

  const onLoad = () => {
<<<<<<< HEAD
    setTimeout(() => {
      postMessage(
        "theme",
        `
          body * {
            color: ${colors.pri};
          }
  
          h1,
          h2,
          h3,
          h4,
          h5,
          h6 {
            color: ${colors.heading};
          }
  
          a {
            color: ${accent};
          }
        `
      );
    }, 300);
=======
    postMessage(EditorEvents.theme, theme);
    commands.setInsets({ top: 0, left: 0, right: 0, bottom: 0 });
    commands.setSettings({
      deviceMode: "mobile",
      fullscreen: false,
      premium: false,
      readonly: false,
      tools: getDefaultPresets().default,
      noHeader: true,
      noToolbar: true,
      keyboardShown: false,
      doubleSpacedLines: doubleSpacedLines
    });
>>>>>>> e6164b0b
  };

  return { ref, onLoad, currentNote, commands };
};

const useEditorEvents = (editor, onChange) => {
  const onMessage = (event) => {
    const data = event.nativeEvent.data;
    const editorMessage = JSON.parse(data);

    switch (editorMessage.type) {
      case "content":
        console.log("[WEBVIEW LOG]", "EditorTypes.content");
        onChange(editorMessage.value);
        break;
    }
  };
  return onMessage;
};

const onShouldStartLoadWithRequest = (request) => {
  if (request.url.includes("https")) {
    if (Platform.OS === "ios" && !request.isTopFrame) return true;
    Linking.openURL(request.url);
    return false;
  } else {
    return true;
  }
};

const style = {
  height: "100%",
  maxHeight: "100%",
  width: "100%",
  alignSelf: "center",
  backgroundColor: "transparent"
};

export const Editor = ({ onChange, onLoad }) => {
  const { colors } = useThemeColors();
  const editor = useEditor();
  const onMessage = useEditorEvents(editor, onChange);
  const [loading, setLoading] = useState(true);
  useLayoutEffect(() => {
    onLoad?.();
  }, [onLoad]);

  useEffect(() => {
    setTimeout(() => {
      onLoad?.();
      setTimeout(() => setLoading(false));
    }, 1000);
  }, [onLoad]);

  return (
    <View
      style={{
        flex: 1
      }}
    >
      <WebView
        ref={editor.ref}
        onLoad={editor.onLoad}
        nestedScrollEnabled
        javaScriptEnabled={true}
        focusable={true}
        setSupportMultipleWindows={false}
        overScrollMode="never"
        scrollEnabled={false}
        keyboardDisplayRequiresUserAction={false}
        cacheMode="LOAD_DEFAULT"
        cacheEnabled={true}
        domStorageEnabled={true}
        bounces={false}
        setBuiltInZoomControls={false}
        setDisplayZoomControls={false}
        allowFileAccess={true}
        scalesPageToFit={true}
        hideKeyboardAccessoryView={false}
        allowsFullscreenVideo={true}
        allowFileAccessFromFileURLs={true}
        allowUniversalAccessFromFileURLs={true}
        onShouldStartLoadWithRequest={onShouldStartLoadWithRequest}
        originWhitelist={["*"]}
        source={{
          uri: EDITOR_URI
        }}
        style={style}
        autoManageStatusBarEnabled={false}
        onMessage={onMessage || undefined}
      />
      {loading ? (
        <View
          style={{
            position: "absolute",
            width: "100%",
            height: "100%",
            backgroundColor: colors.primary.background,
            alignItems: "flex-start",
            zIndex: 999,
            paddingHorizontal: 12
          }}
        >
          <View
            style={{
              height: 16,
              width: "100%",
              backgroundColor: colors.secondary.background,
              borderRadius: 5,
              marginTop: 10
            }}
          />

          <View
            style={{
              height: 16,
              width: "100%",
              backgroundColor: colors.secondary.background,
              borderRadius: 5,
              marginTop: 10
            }}
          />

          <View
            style={{
              height: 16,
              width: "60%",
              backgroundColor: colors.secondary.background,
              borderRadius: 5,
              marginTop: 10
            }}
          />
        </View>
      ) : null}
    </View>
  );
};<|MERGE_RESOLUTION|>--- conflicted
+++ resolved
@@ -16,8 +16,7 @@
 You should have received a copy of the GNU General Public License
 along with this program.  If not, see <http://www.gnu.org/licenses/>.
 */
-import { getDefaultPresets } from "@notesnook/editor/dist/toolbar/tool-definitions";
-import { useThemeColors, useThemeEngineStore } from "@notesnook/theme";
+import { useThemeColors } from "@notesnook/theme";
 import React, {
   useCallback,
   useEffect,
@@ -28,21 +27,12 @@
 } from "react";
 import { Linking, Platform, View } from "react-native";
 import { WebView } from "react-native-webview";
-<<<<<<< HEAD
 import Commands from "../app/screens/editor/tiptap/commands";
-=======
-import { EDITOR_URI } from "../app/screens/editor/source";
-import Commands from "../app/screens/editor/tiptap/commands";
-import { EventTypes } from "../app/screens/editor/tiptap/editor-events";
-import { EditorEvents, post } from "../app/screens/editor/tiptap/utils";
->>>>>>> e6164b0b
 import {
   eSubscribeEvent,
   eUnSubscribeEvent
 } from "../app/services/event-manager";
-<<<<<<< HEAD
 import { eOnLoadNote } from "../app/utils/events";
-import { useShareStore } from "./store";
 
 const EditorMobileSourceUrl =
   Platform.OS === "android"
@@ -66,17 +56,7 @@
 
 const useEditor = () => {
   const ref = useRef();
-  const colors = useShareStore((state) => state.colors);
-  const accent = useShareStore((state) => state.accent);
-=======
-import { useSettingStore } from "../app/stores/use-setting-store";
-import { eOnLoadNote } from "../app/utils/events";
-
-const useEditor = () => {
-  const ref = useRef();
-  const [sessionId] = useState("share-editor-session" + Date.now());
-  const theme = useThemeEngineStore((state) => state.theme);
->>>>>>> e6164b0b
+  const { colors } = useThemeColors("editor");
   const commands = useMemo(() => new Commands(ref), [ref]);
   const currentNote = useRef();
 
@@ -101,13 +81,12 @@
   }, [loadNote]);
 
   const onLoad = () => {
-<<<<<<< HEAD
     setTimeout(() => {
       postMessage(
         "theme",
         `
           body * {
-            color: ${colors.pri};
+            color: ${colors.primary.paragraph};
           }
   
           h1,
@@ -116,30 +95,15 @@
           h4,
           h5,
           h6 {
-            color: ${colors.heading};
+            color: ${colors.primary.heading};
           }
   
           a {
-            color: ${accent};
+            color: ${colors.primary.accent};
           }
         `
       );
     }, 300);
-=======
-    postMessage(EditorEvents.theme, theme);
-    commands.setInsets({ top: 0, left: 0, right: 0, bottom: 0 });
-    commands.setSettings({
-      deviceMode: "mobile",
-      fullscreen: false,
-      premium: false,
-      readonly: false,
-      tools: getDefaultPresets().default,
-      noHeader: true,
-      noToolbar: true,
-      keyboardShown: false,
-      doubleSpacedLines: doubleSpacedLines
-    });
->>>>>>> e6164b0b
   };
 
   return { ref, onLoad, currentNote, commands };
@@ -152,7 +116,6 @@
 
     switch (editorMessage.type) {
       case "content":
-        console.log("[WEBVIEW LOG]", "EditorTypes.content");
         onChange(editorMessage.value);
         break;
     }
