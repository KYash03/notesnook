/*
This file is part of the Notesnook project (https://notesnook.com/)

Copyright (C) 2023 Streetwriters (Private) Limited

This program is free software: you can redistribute it and/or modify
it under the terms of the GNU General Public License as published by
the Free Software Foundation, either version 3 of the License, or
(at your option) any later version.

This program is distributed in the hope that it will be useful,
but WITHOUT ANY WARRANTY; without even the implied warranty of
MERCHANTABILITY or FITNESS FOR A PARTICULAR PURPOSE.  See the
GNU General Public License for more details.

You should have received a copy of the GNU General Public License
along with this program.  If not, see <http://www.gnu.org/licenses/>.
*/

import { create } from "zustand";
import produce from "immer";
<<<<<<< HEAD
import { IconAlias } from "../components/icons/resolver";
=======
import { Icon } from "../components/icons";
>>>>>>> e86b7c68

type Status = {
  key: string;
  status: string;
  progress?: number;
<<<<<<< HEAD
  icon?: IconAlias;
=======
  icon?: Icon | null;
>>>>>>> e86b7c68
};
interface IStatusStore {
  statuses: Record<string, Status>;
  getStatus: (key: string) => Status;
  updateStatus: (status: Status) => void;
  removeStatus: (key: string) => void;
}
const useStatusStore = create<IStatusStore>((set, get) => ({
  statuses: {},
  getStatus: (key: string) => get().statuses[key],
  updateStatus: ({ key, status, progress, icon }: Status) =>
    set(
      produce((state) => {
        if (!key) return;
        const { statuses } = state;
        const statusText = status || statuses[key]?.status;
        statuses[key] = { key, status: statusText, progress, icon };
      })
    ),
  removeStatus: (key) =>
    set(
      produce((state) => {
        const { statuses } = state;
        if (!key || !statuses[key]) return;
        delete statuses[key];
      })
    )
}));

export default function useStatus() {
  const statuses = useStatusStore((store) => store.statuses);
  return Object.values(statuses);
}

export const updateStatus = useStatusStore.getState().updateStatus;
export const removeStatus = useStatusStore.getState().removeStatus;
export const getStatus = useStatusStore.getState().getStatus;<|MERGE_RESOLUTION|>--- conflicted
+++ resolved
@@ -19,21 +19,13 @@
 
 import { create } from "zustand";
 import produce from "immer";
-<<<<<<< HEAD
-import { IconAlias } from "../components/icons/resolver";
-=======
 import { Icon } from "../components/icons";
->>>>>>> e86b7c68
 
 type Status = {
   key: string;
   status: string;
   progress?: number;
-<<<<<<< HEAD
-  icon?: IconAlias;
-=======
   icon?: Icon | null;
->>>>>>> e86b7c68
 };
 interface IStatusStore {
   statuses: Record<string, Status>;
