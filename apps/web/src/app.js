<<<<<<< HEAD
import React, { useState, useEffect } from "react";
import "./app.css";
import Editor from "./components/editor";
import { Flex, Box, Button, Text, Heading } from "rebass";
import { ThemeProvider } from "./utils/theme";
import RootNavigator from "./navigation/navigators/rootnavigator";
=======
import React, { useEffect } from "react";
>>>>>>> deaecda5
import "./app.css";
import { Flex, Box } from "rebass";
import ThemeProvider from "./components/theme-provider";
import { usePersistentState } from "./utils/hooks";
<<<<<<< HEAD
import { ev } from "./common";
import { useTheme } from "emotion-theming";

const NavMenuItem = props => {
  const [fill, setFill] = useState();
  const [toggle, setToggle] = useState(
    props.item.isToggled && props.item.isToggled()
  );
  const theme = useTheme();
  useEffect(() => {
    setFill(toggle ? theme.colors.text : props.item.color || "transparent");
  }, [props.item, toggle, theme.colors]);
  return (
    <Button
      onClick={() => {
        props.onSelected();
        setToggle(props.item.isToggled && props.item.isToggled());
      }}
      variant="nav"
      sx={{
        width: "full",
        borderRadius: "none",
        textAlign: "center",
        color: props.selected ? "primary" : props.item.color || "text",
        transition: "color 100ms linear",
        ":hover": {
          color: "primary"
        }
      }}
      px={0}
      py={3}
    >
      <Flex
        justifyContent={["flex-start", "center", "center"]}
        alignItems="center"
        sx={{ marginLeft: [2, 0, 0] }}
      >
        <props.item.icon
          size={"1.125rem"}
          strokeWidth={props.selected ? 2 : 1.3}
          style={{ marginRight: 2 }}
          fill={fill}
        />
        <Text
          sx={{
            display: ["flex", "none", "none"],
            fontSize: "title",
            marginLeft: 1
          }}
        >
          {props.item.title}
        </Text>
      </Flex>
    </Button>
  );
};
=======
import { useStore } from "./stores/app-store";
import { useStore as useAppStore } from "./stores/app-store";
import { useStore as useEditorStore } from "./stores/editor-store";
import { useStore as useUserStore } from "./stores/user-store";
import Animated from "./components/animated";
import NavigationMenu from "./components/navigationmenu";
import NavigationContainer from "./navigation/container";
import RootNavigator from "./navigation/navigators/rootnavigator";
>>>>>>> deaecda5

function App() {
  const [show, setShow] = usePersistentState("isContainerVisible", true);
  const refreshColors = useStore((store) => store.refreshColors);
  const isFocusMode = useAppStore((store) => store.isFocusMode);
  const initUser = useUserStore((store) => store.init);
  const openLastSession = useEditorStore((store) => store.openLastSession);

  useEffect(() => {
    refreshColors();
    initUser();
  }, [refreshColors, initUser]);

  useEffect(() => {
    if (isFocusMode) {
      setShow(false);
    } else {
      setShow(true);
    }
    // eslint-disable-next-line react-hooks/exhaustive-deps
  }, [isFocusMode]);

  useEffect(() => {
    openLastSession();
  }, [openLastSession]);

  return (
    <ThemeProvider>
<<<<<<< HEAD
      <Flex
        bg={"background"}
        sx={{ color: "text" }}
        height="100%"
        alignContent="stretch"
      >
        <Box
          display={[sideMenuOpen ? "block" : "none", "none", "none"]}
          width={"full"}
          height={"full"}
          bg={"#00000099"}
          sx={{ position: "absolute", zIndex: 999 }}
          onClick={() => setSideMenuOpen(false)}
        />
        <Box
          flexDirection="column"
          sx={{
            zIndex: 999,
            borderRightStyle: "solid",
            borderRightWidth: [0, "1px", "1px"],
            borderRightColor: "primary",
            minWidth: ["85%", 50, 50],
            maxWidth: ["85%", 50, 50],
            height: "full",
            display: [sideMenuOpen ? "flex" : "none", "flex", "flex"],
            position: [
              sideMenuOpen ? "absolute" : "relative",
              "relative",
              "relative"
            ],
            overflow: "scroll",
            scrollbarWidth: "none",
            //TODO: need to test this on webkit and internet explorer
            "::-webkit-scrollbar": { width: 0, height: 0 },
            msOverflowStyle: "none"
            //"-ms-overflow-style": "none"
          }}
          bg={["background", "shade", "shade"]}
          px={0}
        >
          {sideMenuOpen && (
            <Heading
              color="primary"
              fontSize={28}
              mx={2}
              style={{ marginTop: 2 }}
            >
              notesnook
            </Heading>
          )}
          <Flex
            flex="1 1 auto"
            flexDirection="column"
            justifyContent="space-between"
          >
            <Box>
              {Object.values(RootNavigator.routes).map(
                (item, index) =>
                  !item.bottom && (
                    <NavMenuItem
                      onSelected={async () => {
                        if (selectedIndex === index || !sideMenuOpen) {
                          setShow(!show);
                          return;
                        }
                        if (RootNavigator.navigate(item.key)) {
                          setSelectedIndex(index);
                        }
                        setSideMenuOpen(false);
                      }}
                      key={item.key}
                      item={item}
                      selected={selectedIndex === index}
                    />
                  )
              )}
            </Box>
            <Box>
              {Object.values(RootNavigator.routes).map(
                (item, index) =>
                  item.bottom && (
                    <NavMenuItem
                      onSelected={async () => {
                        if (item.onClick) {
                          return item.onClick();
                        }
                        if (selectedIndex === index) {
                          setShow(!show);
                          return;
                        }
                        if (RootNavigator.navigate(item.key)) {
                          setSelectedIndex(index);
                        }
                        setSideMenuOpen(false);
                      }}
                      key={item.key}
                      item={item}
                      selected={selectedIndex === index}
                    />
                  )
              )}
            </Box>
          </Flex>
        </Box>
        <Flex flex="1 1 auto" flexDirection="row" alignContent="stretch" px={0}>
          <Flex
            className="RootNavigator"
            style={{
              display: show ? "flex" : "none"
=======
      <Flex bg="background" height="100%">
        <NavigationMenu toggleNavigationContainer={() => setShow(!show)} />
        <Flex variant="rowFill">
          <Animated.Flex
            variant="columnFill"
            initial={{ width: "30%", opacity: 1, scaleY: 1 }}
            animate={{
              width: show ? "30%" : "0%",
              scaleY: show ? 1 : 0.8,
              opacity: show ? 1 : 0,
              zIndex: show ? 0 : -1,
>>>>>>> deaecda5
            }}
            transition={{ duration: 0.3, ease: "easeOut" }}
            sx={{
              borderRight: "1px solid",
              borderColor: "border",
            }}
          >
            <NavigationContainer
              navigator={RootNavigator}
              variant="columnFill"
            />
          </Animated.Flex>
          <Flex width="100%" className="EditorNavigator" />
        </Flex>
        <Box id="dialogContainer" />
        <Box id="snackbarContainer" />
      </Flex>
    </ThemeProvider>
  );
}
export default App;<|MERGE_RESOLUTION|>--- conflicted
+++ resolved
@@ -1,75 +1,8 @@
-<<<<<<< HEAD
-import React, { useState, useEffect } from "react";
-import "./app.css";
-import Editor from "./components/editor";
-import { Flex, Box, Button, Text, Heading } from "rebass";
-import { ThemeProvider } from "./utils/theme";
-import RootNavigator from "./navigation/navigators/rootnavigator";
-=======
 import React, { useEffect } from "react";
->>>>>>> deaecda5
 import "./app.css";
 import { Flex, Box } from "rebass";
 import ThemeProvider from "./components/theme-provider";
 import { usePersistentState } from "./utils/hooks";
-<<<<<<< HEAD
-import { ev } from "./common";
-import { useTheme } from "emotion-theming";
-
-const NavMenuItem = props => {
-  const [fill, setFill] = useState();
-  const [toggle, setToggle] = useState(
-    props.item.isToggled && props.item.isToggled()
-  );
-  const theme = useTheme();
-  useEffect(() => {
-    setFill(toggle ? theme.colors.text : props.item.color || "transparent");
-  }, [props.item, toggle, theme.colors]);
-  return (
-    <Button
-      onClick={() => {
-        props.onSelected();
-        setToggle(props.item.isToggled && props.item.isToggled());
-      }}
-      variant="nav"
-      sx={{
-        width: "full",
-        borderRadius: "none",
-        textAlign: "center",
-        color: props.selected ? "primary" : props.item.color || "text",
-        transition: "color 100ms linear",
-        ":hover": {
-          color: "primary"
-        }
-      }}
-      px={0}
-      py={3}
-    >
-      <Flex
-        justifyContent={["flex-start", "center", "center"]}
-        alignItems="center"
-        sx={{ marginLeft: [2, 0, 0] }}
-      >
-        <props.item.icon
-          size={"1.125rem"}
-          strokeWidth={props.selected ? 2 : 1.3}
-          style={{ marginRight: 2 }}
-          fill={fill}
-        />
-        <Text
-          sx={{
-            display: ["flex", "none", "none"],
-            fontSize: "title",
-            marginLeft: 1
-          }}
-        >
-          {props.item.title}
-        </Text>
-      </Flex>
-    </Button>
-  );
-};
-=======
 import { useStore } from "./stores/app-store";
 import { useStore as useAppStore } from "./stores/app-store";
 import { useStore as useEditorStore } from "./stores/editor-store";
@@ -78,7 +11,6 @@
 import NavigationMenu from "./components/navigationmenu";
 import NavigationContainer from "./navigation/container";
 import RootNavigator from "./navigation/navigators/rootnavigator";
->>>>>>> deaecda5
 
 function App() {
   const [show, setShow] = usePersistentState("isContainerVisible", true);
@@ -107,117 +39,6 @@
 
   return (
     <ThemeProvider>
-<<<<<<< HEAD
-      <Flex
-        bg={"background"}
-        sx={{ color: "text" }}
-        height="100%"
-        alignContent="stretch"
-      >
-        <Box
-          display={[sideMenuOpen ? "block" : "none", "none", "none"]}
-          width={"full"}
-          height={"full"}
-          bg={"#00000099"}
-          sx={{ position: "absolute", zIndex: 999 }}
-          onClick={() => setSideMenuOpen(false)}
-        />
-        <Box
-          flexDirection="column"
-          sx={{
-            zIndex: 999,
-            borderRightStyle: "solid",
-            borderRightWidth: [0, "1px", "1px"],
-            borderRightColor: "primary",
-            minWidth: ["85%", 50, 50],
-            maxWidth: ["85%", 50, 50],
-            height: "full",
-            display: [sideMenuOpen ? "flex" : "none", "flex", "flex"],
-            position: [
-              sideMenuOpen ? "absolute" : "relative",
-              "relative",
-              "relative"
-            ],
-            overflow: "scroll",
-            scrollbarWidth: "none",
-            //TODO: need to test this on webkit and internet explorer
-            "::-webkit-scrollbar": { width: 0, height: 0 },
-            msOverflowStyle: "none"
-            //"-ms-overflow-style": "none"
-          }}
-          bg={["background", "shade", "shade"]}
-          px={0}
-        >
-          {sideMenuOpen && (
-            <Heading
-              color="primary"
-              fontSize={28}
-              mx={2}
-              style={{ marginTop: 2 }}
-            >
-              notesnook
-            </Heading>
-          )}
-          <Flex
-            flex="1 1 auto"
-            flexDirection="column"
-            justifyContent="space-between"
-          >
-            <Box>
-              {Object.values(RootNavigator.routes).map(
-                (item, index) =>
-                  !item.bottom && (
-                    <NavMenuItem
-                      onSelected={async () => {
-                        if (selectedIndex === index || !sideMenuOpen) {
-                          setShow(!show);
-                          return;
-                        }
-                        if (RootNavigator.navigate(item.key)) {
-                          setSelectedIndex(index);
-                        }
-                        setSideMenuOpen(false);
-                      }}
-                      key={item.key}
-                      item={item}
-                      selected={selectedIndex === index}
-                    />
-                  )
-              )}
-            </Box>
-            <Box>
-              {Object.values(RootNavigator.routes).map(
-                (item, index) =>
-                  item.bottom && (
-                    <NavMenuItem
-                      onSelected={async () => {
-                        if (item.onClick) {
-                          return item.onClick();
-                        }
-                        if (selectedIndex === index) {
-                          setShow(!show);
-                          return;
-                        }
-                        if (RootNavigator.navigate(item.key)) {
-                          setSelectedIndex(index);
-                        }
-                        setSideMenuOpen(false);
-                      }}
-                      key={item.key}
-                      item={item}
-                      selected={selectedIndex === index}
-                    />
-                  )
-              )}
-            </Box>
-          </Flex>
-        </Box>
-        <Flex flex="1 1 auto" flexDirection="row" alignContent="stretch" px={0}>
-          <Flex
-            className="RootNavigator"
-            style={{
-              display: show ? "flex" : "none"
-=======
       <Flex bg="background" height="100%">
         <NavigationMenu toggleNavigationContainer={() => setShow(!show)} />
         <Flex variant="rowFill">
@@ -229,7 +50,6 @@
               scaleY: show ? 1 : 0.8,
               opacity: show ? 1 : 0,
               zIndex: show ? 0 : -1,
->>>>>>> deaecda5
             }}
             transition={{ duration: 0.3, ease: "easeOut" }}
             sx={{
