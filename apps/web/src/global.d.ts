--- conflicted
+++ resolved
@@ -20,47 +20,9 @@
 import "vite/client";
 import "vite-plugin-svgr/client";
 
-<<<<<<< HEAD
-type DesktopIntegrationSettings = {
-  autoStart: boolean;
-  startMinimized: boolean;
-  minimizeToSystemTray: boolean;
-  closeToSystemTray: boolean;
-};
-
-declare interface Window {
-  os: NodeJS.Platform | "mas";
-  currentViewType: string;
-  currentViewKey: string;
-
-  config: {
-    static spellChecker(): Promise<SpellCheckerOptions>;
-    static desktopIntegration(): Promise<DesktopIntegrationSettings>;
-  };
-  native: {
-    static gzip({
-      data,
-      level
-    }: {
-      data: string;
-      level: number;
-    }): Promise<string>;
-    static gunzip({ data }: { data: string }): Promise<string>;
-    static selectDirectory({
-      title,
-      buttonLabel,
-      defaultPath
-    }: {
-      title?: string;
-      buttonLabel?: string;
-      defaultPath?: string;
-    }): Promise<string>;
-  };
-=======
 declare global {
   interface Window {
     os?: () => NodeJS.Platform | "mas";
     NativeNNCrypto?: new () => import("@notesnook/crypto").NNCrypto;
   }
->>>>>>> e86b7c68
 }