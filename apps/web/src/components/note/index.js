--- conflicted
+++ resolved
@@ -13,12 +13,9 @@
 import Colors from "../menu/colors";
 import { showExportDialog } from "../dialogs/exportdialog";
 import { setHashParam } from "../../utils/useHashParam";
-<<<<<<< HEAD
 import { showNoteDeleted } from "../../common/toasts";
-=======
 import { showToast } from "../../utils/toast";
 import { showNoteUnpinnedToast } from "../../common/toasts";
->>>>>>> 4375dc63
 
 function menuItems(note, context) {
   return [
