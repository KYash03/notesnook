--- conflicted
+++ resolved
@@ -194,55 +194,6 @@
                             ...selectionStore.get().selectedItems,
                             ...props.items.slice(
                               index,
-<<<<<<< HEAD
-                              align: "center",
-                              behavior: "auto"
-                            });
-                            setFocusedGroupIndex(index);
-                          }}
-                        />
-                      );
-                    default:
-                      return (
-                        <Component
-                          item={item}
-                          context={context}
-                          index={index}
-                          type={type}
-                          compact={compact}
-                        />
-                      );
-                  }
-                }}
-              />
-            </AnimatedFlex>
-          </>
-        )}
-        {button && (
-          <Button
-            variant="primary"
-            data-test-id={`${props.type}-action-button`}
-            onClick={button.onClick}
-            sx={{
-              position: "absolute",
-              bottom: 0,
-              display: ["block", "block", "none"],
-              alignSelf: "end",
-              borderRadius: 100,
-              p: 0,
-              m: 0,
-              mb: 2,
-              mr: 2,
-              width: 45,
-              height: 45
-            }}
-          >
-            <Icon.Plus color="white" />
-          </Button>
-        )}
-      </Flex>
-    </LazyMotion>
-=======
                               endIndex || props.items.length
                             )
                           ]);
@@ -301,7 +252,6 @@
         </Button>
       )}
     </Flex>
->>>>>>> e86b7c68
   );
 }
 export default ListContainer;
