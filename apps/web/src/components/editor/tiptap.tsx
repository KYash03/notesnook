--- conflicted
+++ resolved
@@ -33,14 +33,11 @@
   usePermissionHandler,
   getHTMLFromFragment,
   Fragment,
-<<<<<<< HEAD
   type DownloadOptions,
   ToolProps
-=======
   getTotalWords,
   countWords,
   type DownloadOptions
->>>>>>> efad6520
 } from "@notesnook/editor";
 import { Box, Flex } from "@theme-ui/components";
 import { PropsWithChildren, useEffect, useRef, useState } from "react";
