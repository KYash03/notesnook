--- conflicted
+++ resolved
@@ -18,19 +18,7 @@
 
   return (
     <>
-<<<<<<< HEAD
-      <TitleBox
-        readonly={readonly}
-        placeholder={"Note title"}
-        title={title}
-        setTitle={(title) => {
-          const sessionId = store.get().session.id;
-          setTitle(sessionId, title);
-        }}
-      />
-=======
       <TitleBox readonly={readonly} />
->>>>>>> f68d2785
 
       {!readonly && id && (
         <Flex alignItems="center" flexWrap="wrap" sx={{ lineHeight: 2.5 }}>
