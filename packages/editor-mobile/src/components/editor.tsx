/*
This file is part of the Notesnook project (https://notesnook.com/)

Copyright (C) 2023 Streetwriters (Private) Limited

This program is free software: you can redistribute it and/or modify
it under the terms of the GNU General Public License as published by
the Free Software Foundation, either version 3 of the License, or
(at your option) any later version.

This program is distributed in the hope that it will be useful,
but WITHOUT ANY WARRANTY; without even the implied warranty of
MERCHANTABILITY or FITNESS FOR A PARTICULAR PURPOSE.  See the
GNU General Public License for more details.

You should have received a copy of the GNU General Public License
along with this program.  If not, see <http://www.gnu.org/licenses/>.
*/

import {
  Editor,
  getFontById,
  PortalProvider,
  Toolbar,
  usePermissionHandler,
  useTiptap
} from "@notesnook/editor";
<<<<<<< HEAD
import { keepLastLineInView } from "@notesnook/editor/dist/extensions/keep-in-view/keep-in-view";
import {
  ThemeDefinition,
  useThemeColors,
  useThemeProvider
} from "@notesnook/theme";
=======
import { Theme, useTheme } from "@notesnook/theme";
>>>>>>> e86b7c68
import {
  forwardRef,
  memo,
  useCallback,
  useLayoutEffect,
  useRef,
  useState
} from "react";
import { useEditorController } from "../hooks/useEditorController";
import { useSettings } from "../hooks/useSettings";
import { EmotionEditorToolbarTheme } from "../theme-factory";
import { EventTypes, Settings } from "../utils";
import Header from "./header";
import StatusBar from "./statusbar";
import Tags from "./tags";
import Title from "./title";

const Tiptap = ({
  editorTheme,
  settings
}: {
  editorTheme: ThemeDefinition;
  settings: Settings;
}) => {
  const [tick, setTick] = useState(0);
  const contentRef = useRef<HTMLDivElement>(null);
  const containerRef = useRef<HTMLDivElement>(null);
  const [layout, setLayout] = useState(false);
  usePermissionHandler({
    claims: {
      premium: settings.premium
    },
    onPermissionDenied: () => {
      post(EventTypes.pro);
    }
  });
  const _editor = useTiptap(
    {
      onUpdate: ({ editor }) => {
        global.editorController.contentChange(editor as Editor);
      },
      onOpenAttachmentPicker: (editor, type) => {
        global.editorController.openFilePicker(type);
        return true;
      },
      onDownloadAttachment: (editor, attachment) => {
        global.editorController.downloadAttachment(attachment);
        return true;
      },
      onPreviewAttachment(editor, attachment) {
        global.editorController.previewAttachment(attachment);
        return true;
      },
      theme: editorTheme,
      element: !layout ? undefined : contentRef.current || undefined,
      editable: !settings.readonly,
      editorProps: {
        editable: () => !settings.readonly
      },
      content: global.editorController?.content?.current,
      isMobile: true,
      doubleSpacedLines: settings.doubleSpacedLines,
      onOpenLink: (url) => {
        return global.editorController.openLink(url);
      },
      copyToClipboard: (text) => {
        globalThis.editorController.copyToClipboard(text);
      },
      downloadOptions: {
        corsHost: settings.corsProxy
      },
      dateFormat: settings.dateFormat,
      timeFormat: settings.timeFormat as "12-hour" | "24-hour" | undefined
    },
    [layout, settings.readonly, tick, settings.doubleSpacedLines]
  );

  const update = useCallback(() => {
    setTick((tick) => tick + 1);
    containerRef.current?.scrollTo?.({
      left: 0,
      top: 0
    });
    globalThis.editorController.setTitlePlaceholder("Note title");
  }, []);

  const controller = useEditorController(update);
  const controllerRef = useRef(controller);
  globalThis.editorController = controller;
  globalThis.editor = _editor;

  useLayoutEffect(() => {
    setLayout(true);
  }, []);

  const onClickEmptyArea: React.MouseEventHandler<HTMLDivElement> = useCallback(
    (event) => {
      const y = event.nativeEvent.pageY;
      const x = event.nativeEvent.pageX;
      const element = document.elementFromPoint(x, y);
      if (!element) return;
      if (element.id === "statusbar" || element.id === "header") {
        if (
          containerRef.current?.scrollTop &&
          containerRef.current?.scrollTop > 0
        ) {
          containerRef.current?.scrollTo({
            left: 0,
            top: 0,
            behavior: "smooth"
          });
          return;
        }

        const firstChild = globalThis.editor?.state.doc.firstChild;
        const isParagraph = firstChild?.type.name === "paragraph";
        const isFirstChildEmpty =
          !firstChild?.textContent || firstChild?.textContent?.length === 0;
        if (isParagraph && isFirstChildEmpty) {
          globalThis.editor?.commands.focus("end");
          return;
        }
        globalThis.editor
          ?.chain()
          .insertContentAt(0, "<p></p>", {
            updateSelection: true
          })
          .focus("end")
          .run();
      }
    },
    []
  );

  const onClickBottomArea = useCallback(() => {
    const docSize = globalThis.editor?.state.doc.content.size;
    if (!docSize) return;
    const lastChild = globalThis.editor?.state.doc.lastChild;
    const isParagraph = lastChild?.type.name === "paragraph";
    const isLastChildEmpty =
      !lastChild?.textContent || lastChild?.textContent?.length === 0;
    if (isParagraph && isLastChildEmpty) {
      globalThis.editor?.commands.focus("end");
      return;
    }
    globalThis.editor
      ?.chain()
      .insertContentAt(docSize - 1, "<p></p>", {
        updateSelection: true
      })
      .focus("end")
      .run();
  }, []);
  return (
    <>
      <div
        style={{
          display: "flex",
          flex: 1,
          flexDirection: "column",
          maxWidth: "100vw"
        }}
        id="editorroot"
        onDoubleClick={onClickEmptyArea}
      >
        <Header
          hasRedo={_editor?.can().redo() || false}
          hasUndo={_editor?.can().undo() || false}
          settings={settings}
          noHeader={settings.noHeader || false}
        />
        <div
          onScroll={controller.scroll}
          ref={containerRef}
          style={{
            overflowY: "scroll",
            flexDirection: "column",
            height: "100%",
            display: "flex"
          }}
        >
          {settings.noHeader ? null : (
            <>
              <Tags />
              <Title
                titlePlaceholder={controller.titlePlaceholder}
                readonly={settings.readonly}
                controller={controllerRef}
                title={controller.title}
                fontFamily={settings.fontFamily}
              />
              <StatusBar container={containerRef} />
            </>
          )}

          <ContentDiv
            padding={settings.doubleSpacedLines ? 0 : 6}
            fontSize={settings.fontSize}
            fontFamily={settings.fontFamily}
            ref={contentRef}
          />

          <div
            onClick={onClickBottomArea}
            style={{
              flexGrow: 1,
              width: "100%",
              minHeight: 250
            }}
          />
        </div>

<<<<<<< HEAD
        {settings.noToolbar || !layout ? null : (
          <EmotionEditorToolbarTheme>
            <Toolbar
              sx={{ pl: "10px", pt: "5px", minHeight: 45 }}
              editor={_editor}
              location="bottom"
              tools={[...settings.tools]}
              defaultFontFamily={settings.fontFamily}
              defaultFontSize={settings.fontSize}
            />
          </EmotionEditorToolbarTheme>
=======
        {!layout ? null : (
          <Toolbar
            sx={{
              pl: "10px",
              pt: "5px",
              minHeight: 45,
              display: settings.noToolbar ? "none" : "flex"
            }}
            theme={toolbarTheme}
            editor={_editor}
            location="bottom"
            tools={[...settings.tools]}
            defaultFontFamily={settings.fontFamily}
            defaultFontSize={settings.fontSize}
          />
>>>>>>> e86b7c68
        )}
      </div>
    </>
  );
};

const ContentDiv = memo(
  forwardRef<
    HTMLDivElement,
    { padding: number; fontSize: number; fontFamily: string }
  >((props, ref) => {
    const { colors } = useThemeColors("editor");
    return (
      <div
        ref={ref}
        style={{
          padding: 12,
          paddingTop: props.padding,
          color: colors.primary.paragraph,
          marginTop: -12,
          caretColor: colors.primary.accent,
          fontSize: props.fontSize,
          fontFamily: getFontById(props.fontFamily)?.font
        }}
      />
    );
  }),
  (prev, next) => {
    if (prev.fontSize !== next.fontSize || prev.fontFamily !== next.fontFamily)
      return false;
    return true;
  }
);

const TiptapProvider = (): JSX.Element => {
  const settings = useSettings();
  const { theme } = useThemeProvider();

  return (
    <PortalProvider>
      <Tiptap editorTheme={theme} settings={settings} />
    </PortalProvider>
  );
};

export default TiptapProvider;<|MERGE_RESOLUTION|>--- conflicted
+++ resolved
@@ -25,16 +25,11 @@
   usePermissionHandler,
   useTiptap
 } from "@notesnook/editor";
-<<<<<<< HEAD
-import { keepLastLineInView } from "@notesnook/editor/dist/extensions/keep-in-view/keep-in-view";
 import {
   ThemeDefinition,
   useThemeColors,
   useThemeProvider
 } from "@notesnook/theme";
-=======
-import { Theme, useTheme } from "@notesnook/theme";
->>>>>>> e86b7c68
 import {
   forwardRef,
   memo,
@@ -247,11 +242,15 @@
           />
         </div>
 
-<<<<<<< HEAD
-        {settings.noToolbar || !layout ? null : (
+        {!layout ? null : (
           <EmotionEditorToolbarTheme>
             <Toolbar
-              sx={{ pl: "10px", pt: "5px", minHeight: 45 }}
+              sx={{
+                pl: "10px",
+                pt: "5px",
+                minHeight: 45,
+                display: settings.noToolbar ? "none" : "flex"
+              }}
               editor={_editor}
               location="bottom"
               tools={[...settings.tools]}
@@ -259,23 +258,6 @@
               defaultFontSize={settings.fontSize}
             />
           </EmotionEditorToolbarTheme>
-=======
-        {!layout ? null : (
-          <Toolbar
-            sx={{
-              pl: "10px",
-              pt: "5px",
-              minHeight: 45,
-              display: settings.noToolbar ? "none" : "flex"
-            }}
-            theme={toolbarTheme}
-            editor={_editor}
-            location="bottom"
-            tools={[...settings.tools]}
-            defaultFontFamily={settings.fontFamily}
-            defaultFontSize={settings.fontSize}
-          />
->>>>>>> e86b7c68
         )}
       </div>
     </>
