--- conflicted
+++ resolved
@@ -135,21 +135,7 @@
     const oldLastSynced = lastSynced;
     if (force) lastSynced = 0;
 
-<<<<<<< HEAD
     let { syncedAt } = await this._queue.get();
-=======
-    // We request and merge remote attachments beforehand to handle
-    // all possible conflicts that will occur if a user attaches
-    // the same file/image on both his devices. Since both files
-    // will have the same hash but different encryption key, it
-    // will cause problems on the local device.
-    await this._mergeAttachments(lastSynced);
-
-    // All pending attachments are uploaded before anything else.
-    // This is done to ensure that when any note arrives on user's
-    // device, its attachments can be downloaded.
-    await this._uploadAttachments();
->>>>>>> 936fe494
 
     if (full && !syncedAt) {
       await this._connection.send("FetchItems", lastSynced);
