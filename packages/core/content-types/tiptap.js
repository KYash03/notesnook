/*
This file is part of the Notesnook project (https://notesnook.com/)

Copyright (C) 2022 Streetwriters (Private) Limited

This program is free software: you can redistribute it and/or modify
it under the terms of the GNU General Public License as published by
the Free Software Foundation, either version 3 of the License, or
(at your option) any later version.

This program is distributed in the hope that it will be useful,
but WITHOUT ANY WARRANTY; without even the implied warranty of
MERCHANTABILITY or FITNESS FOR A PARTICULAR PURPOSE.  See the
GNU General Public License for more details.

You should have received a copy of the GNU General Public License
along with this program.  If not, see <http://www.gnu.org/licenses/>.
*/

import showdown from "@streetwriters/showdown";
import dataurl from "../utils/dataurl";
import {
  extractFirstParagraph,
  getDummyDocument,
  parseHTML
} from "../utils/html-parser";
import { Attributes, HTMLParser, HTMLRewriter } from "../utils/html-rewriter";

const ATTRIBUTES = {
  hash: "data-hash",
  mime: "data-mime",
  filename: "data-filename",
  src: "src"
};

showdown.helper.document = getDummyDocument();
var converter = new showdown.Converter();
converter.setFlavor("original");

const splitter = /\W+/gm;
export class Tiptap {
  constructor(data) {
    this.data = data;
    this.document = parseHTML(data);
  }

  toHTML() {
    return this.data;
  }

  toTXT() {
<<<<<<< HEAD
    if (!this.document) this.document = parseHTML(this.data);
    return this.document.body.innerText;
=======
    return convert(this.data, {
      wordwrap: 80,
      preserveNewlines: true,
      selectors: [
        { selector: "table", format: "dataTable" },
        { selector: "ul.checklist", format: "taskList" }
      ],
      formatters: {
        taskList: (elem, walk, builder, formatOptions) => {
          return list(elem, walk, builder, formatOptions, (elem) => {
            return elem.attribs.class.includes("checked") ? " ✅ " : " ☐ ";
          });
        },
        paragraph: (elem, walk, builder, formatOptions) => {
          if (elem.parent && elem.parent.name === "li") {
            walk(elem.children, builder);
          } else {
            builder.openBlock({
              leadingLineBreaks: formatOptions.leadingLineBreaks || 2
            });
            walk(elem.children, builder);
            builder.closeBlock({
              trailingLineBreaks: formatOptions.trailingLineBreaks || 2
            });
          }
        }
      }
    });
>>>>>>> eacbbe2a
  }

  toMD() {
    return converter.makeMarkdown(this.data);
  }

  toHeadline() {
    return extractFirstParagraph(this.data);
  }

  // isEmpty() {
  //   return this.toTXT().trim().length <= 0;
  // }

  /**
   * @returns {Boolean}
   */
  search(query) {
    const tokens = query.toLowerCase().split(splitter);
    const lowercase = this.toTXT().toLowerCase();
    return tokens.some((token) => lowercase.indexOf(token) > -1);
  }

  async insertMedia(getData) {
    let hashes = [];
    new HTMLParser({
      ontag: (name, attr) => {
        const hash = Attributes.get(attr, ATTRIBUTES.hash);
        if (name === "img" && hash) hashes.push(hash);
      }
    }).parse(this.data);

    const images = {};
    for (let i = 0; i < hashes.length; ++i) {
      const hash = hashes[i];
      const src = await getData(hash, {
        total: hashes.length,
        current: i
      });
      if (!src) continue;
      images[hash] = src;
    }

    return new HTMLRewriter({
      ontag: (name, attr) => {
        const hash = Attributes.get(attr, ATTRIBUTES.hash);
        if (name === "img" && hash) {
          const src = images[Attributes.get(attr, ATTRIBUTES.hash)];
          if (!src) return;

          return { name, attr: Attributes.set(attr, ATTRIBUTES.src, src) };
        }
      }
    }).transform(this.data);
  }

  /**
   * @param {string[]} hashes
   * @returns
   */
  removeAttachments(hashes) {
    return new HTMLRewriter({
      ontag: (_name, attr) => {
        if (hashes.includes(Attributes.get(attr, ATTRIBUTES.hash)))
          return false;
      }
    }).transform(this.data);
  }

  async extractAttachments(store) {
    let sources = [];
    new HTMLParser({
      ontag: (name, attr, pos) => {
        const hash = Attributes.get(attr, ATTRIBUTES.hash);
        const src = Attributes.get(attr, ATTRIBUTES.src);
        if (name === "img" && !hash && src) {
          sources.push({
            src,
            id: `${pos.start}${pos.end}`
          });
        }
      }
    }).parse(this.data);

    const images = {};
    for (const image of sources) {
      try {
        const { data, mime } = dataurl.toObject(image.src);
        if (!data) continue;
        const storeResult = await store(data, "base64");
        if (!storeResult) continue;

        images[image.id] = { ...storeResult, mime };
      } catch (e) {
        console.error(e);
        images[image.id] = false;
      }
    }

    let attachments = [];
    const html = new HTMLRewriter({
      ontag: (name, attr, pos) => {
        switch (name) {
          case "img": {
            const hash = Attributes.get(attr, ATTRIBUTES.hash);

            if (hash) {
              attachments.push({
                hash
              });
              return {
                name,
                attr: Attributes.set(attr, ATTRIBUTES.src, "")
              };
            } else {
              const imageData = images[`${pos.start}${pos.end}`];
              if (!imageData) return imageData;

              const { key, metadata, mime } = imageData;
              if (!metadata.hash) return;

              const type =
                Attributes.get(attr, ATTRIBUTES.mime) || mime || "image/jpeg";
              const filename =
                Attributes.get(attr, ATTRIBUTES.filename) || metadata.hash;

              attachments.push({
                type,
                filename,
                ...metadata,
                key
              });

              return {
                name,
                attr: Attributes.set(
                  Attributes.set(attr, ATTRIBUTES.hash, metadata.hash),
                  ATTRIBUTES.src,
                  ""
                )
              };
            }
          }
          case "span": {
            const hash = Attributes.get(attr, ATTRIBUTES.hash);
            if (!hash) return;
            attachments.push({
              hash
            });
            break;
          }
        }
      }
    }).transform(this.data);

    return {
      data: html,
      attachments
    };
  }
}<|MERGE_RESOLUTION|>--- conflicted
+++ resolved
@@ -49,10 +49,6 @@
   }
 
   toTXT() {
-<<<<<<< HEAD
-    if (!this.document) this.document = parseHTML(this.data);
-    return this.document.body.innerText;
-=======
     return convert(this.data, {
       wordwrap: 80,
       preserveNewlines: true,
@@ -81,7 +77,6 @@
         }
       }
     });
->>>>>>> eacbbe2a
   }
 
   toMD() {
